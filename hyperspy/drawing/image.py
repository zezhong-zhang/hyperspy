# -*- coding: utf-8 -*-
# Copyright 2007-2016 The HyperSpy developers
#
# This file is part of HyperSpy.
#
#  HyperSpy is free software: you can redistribute it and/or modify
# it under the terms of the GNU General Public License as published by
# the Free Software Foundation, either version 3 of the License, or
# (at your option) any later version.
#
#  HyperSpy is distributed in the hope that it will be useful,
# but WITHOUT ANY WARRANTY; without even the implied warranty of
# MERCHANTABILITY or FITNESS FOR A PARTICULAR PURPOSE.  See the
# GNU General Public License for more details.
#
# You should have received a copy of the GNU General Public License
# along with HyperSpy. If not, see <http://www.gnu.org/licenses/>.

import math
from distutils.version import LooseVersion

import numpy as np
import matplotlib
import matplotlib.pyplot as plt
from matplotlib.colors import Normalize, LogNorm, SymLogNorm, PowerNorm
from traits.api import Undefined
import logging
import inspect
import copy

from hyperspy.drawing import widgets
from hyperspy.drawing import utils
from hyperspy.signal_tools import ImageContrastEditor
from hyperspy.misc import math_tools
from hyperspy.misc import rgb_tools
from hyperspy.drawing.figure import BlittedFigure
from hyperspy.ui_registry import DISPLAY_DT, TOOLKIT_DT
from hyperspy.docstrings.plot import PLOT2D_DOCSTRING
from hyperspy.misc.test_utils import ignore_warning
from hyperspy.defaults_parser import preferences


_logger = logging.getLogger(__name__)


class ImagePlot(BlittedFigure):

    """Class to plot an image with the necessary machinery to update
    the image when the coordinates of an AxesManager change.

    Attributes
    ----------
    data_fuction : function or method
        A function that returns a 2D array when called without any
        arguments.
    %s
    pixel_units : {None, string}
        The pixel units for the scale bar.
    plot_indices : bool
    title : str
        The title is printed at the top of the image.

    """ % PLOT2D_DOCSTRING

    def __init__(self):
        super(ImagePlot, self).__init__()
        self.data_function = None
        # Args to pass to `__call__`
        self.data_function_kwargs = {}
        # The data to be plotted, depends on self.data_function_kwargs
        self._current_data = None
        self.pixel_units = None
        self.colorbar = True
        self._colorbar = None
        self.quantity_label = ''
        self.figure = None
        self.ax = None
        self.title = ''
        # user provided numeric values
        self._vmin_numeric = None
        self._vmax_numeric = None
        # user provided percentile values
        self._vmin_percentile = None
        self._vmax_percentile = None
        # default values used when the numeric and percentile are None  
        self._vmin_default = f"{preferences.Plot.vmin}th"
        self._vmax_default = f"{preferences.Plot.vmax}th"
        # use to store internally the numeric value of contrast
        self._vmin = None
        self._vmax = None
        self._ylabel = ''
        self._xlabel = ''
        self.plot_indices = True
        self._text = None
        self._text_position = (0, 1.05,)
        self.axes_manager = None
        self.axes_off = False
        self._aspect = 1
        self._extent = None
        self.xaxis = None
        self.yaxis = None
        self.min_aspect = 0.1
        self.saturated_pixels = None
        self.ax_markers = list()
        self.scalebar_color = "white"
        self._user_scalebar = None
        self._auto_scalebar = False
        self._user_axes_ticks = None
        self._auto_axes_ticks = True
        self.no_nans = False
        self.centre_colormap = "auto"
        self.norm = "auto"
        self.gamma = 1.0
        self.linthresh = 0.01
        self.linscale = 0.1
        self._is_rgb = False

    @property
    def vmax(self):
        if self._vmax_numeric is not None:
            return self._vmax_numeric
        elif self._vmax_percentile is not None:
            return self._vmax_percentile
        else:
            return self._vmax_default

    @vmax.setter
    def vmax(self, vmax):
        if isinstance(vmax, str):
            self._vmax_percentile = vmax
            self._vmax_numeric = None
        elif isinstance(vmax, (int, float)):
            self._vmax_numeric = vmax
            self._vmax_percentile = None
        elif vmax is None:
            self._vmax_percentile = self._vmax_numeric = None
        else:
            raise TypeError("`vmax` must be a number or a string.")

    @property
    def vmin(self):
        if self._vmin_numeric is not None:
            return self._vmin_numeric
        elif self._vmin_percentile is not None:
            return self._vmin_percentile
        else:
            return self._vmin_default

    @vmin.setter
    def vmin(self, vmin):
        if isinstance(vmin, str):
            self._vmin_percentile = vmin
            self._vmin_numeric = None
        elif isinstance(vmin, (int, float)):
            self._vmin_numeric = vmin
            self._vmin_percentile = None
        elif vmin is None:
            self._vmin_percentile = self._vmin_numeric = None
        else:
            raise TypeError("`vmax` must be a number or a string.")

    @property
    def axes_ticks(self):
        if self._user_axes_ticks is None:
            if self.scalebar is False:
                return True
            else:
                return self._auto_axes_ticks
        else:
            return self._user_axes_ticks

    @axes_ticks.setter
    def axes_ticks(self, value):
        self._user_axes_ticks = value

    @property
    def scalebar(self):
        if self._user_scalebar is None:
            return self._auto_scalebar
        else:
            return self._user_scalebar

    @scalebar.setter
    def scalebar(self, value):
        if value is False:
            self._user_scalebar = value
        else:
            self._user_scalebar = None

    def configure(self):
        xaxis = self.xaxis
        yaxis = self.yaxis

        if (xaxis.units == yaxis.units) and (xaxis.scale == yaxis.scale):
            self._auto_scalebar = True
            self._auto_axes_ticks = False
            self.pixel_units = xaxis.units
        else:
            self._auto_scalebar = False
            self._auto_axes_ticks = True

        # Signal2D labels
        self._xlabel = '{}'.format(xaxis)
        if xaxis.units is not Undefined:
            self._xlabel += ' ({})'.format(xaxis.units)

        self._ylabel = '{}'.format(yaxis)
        if yaxis.units is not Undefined:
            self._ylabel += ' ({})'.format(yaxis.units)

        # Calibrate the axes of the navigator image
        self._extent = (xaxis.axis[0] - xaxis.scale / 2.,
                        xaxis.axis[-1] + xaxis.scale / 2.,
                        yaxis.axis[-1] + yaxis.scale / 2.,
                        yaxis.axis[0] - yaxis.scale / 2.)
        self._calculate_aspect()
        if self.saturated_pixels is not None:
            _logger.warning("`saturated_pixels` is deprecated and will be "
                            "removed in 2.0. Please use `vmin` and `vmax` "
                            "instead.")
            self._vmin_percentile = self.saturated_pixels / 2
            self._vmax_percentile = self.saturated_pixels / 2


    def _calculate_aspect(self):
        xaxis = self.xaxis
        yaxis = self.yaxis
        factor = 1
        # Apply aspect ratio constraint
        if self.min_aspect:
            min_asp = self.min_aspect
            if yaxis.size / xaxis.size < min_asp:
                factor = min_asp * xaxis.size / yaxis.size
                self._auto_scalebar = False
                self._auto_axes_ticks = True
            elif yaxis.size / xaxis.size > min_asp ** -1:
                factor = min_asp ** -1 * xaxis.size / yaxis.size
                self._auto_scalebar = False
                self._auto_axes_ticks = True
        self._aspect = np.abs(factor * xaxis.scale / yaxis.scale)

    def _calculate_vmin_max(self, data, auto_contrast=False,
                            vmin=None, vmax=None):
        # Calculate vmin and vmax using `utils.contrast_stretching` when:
        # - auto_contrast is True
        # - self.vmin or self.vmax is of tpye str
        if (auto_contrast and (isinstance(self.vmin, str) or
            isinstance(self.vmax, str))):
            with ignore_warning(category=RuntimeWarning):
                # In case of "All-NaN slices"
                vmin, vmax = utils.contrast_stretching(
                    data, self.vmin, self.vmax)
        else:
            vmin, vmax = self._vmin_numeric, self._vmax_numeric
        # provided vmin, vmax override the calculated value
        if isinstance(vmin, (int, float)):
            vmin = vmin
        if isinstance(vmax, (int, float)):
            vmax = vmax
        if vmin == np.nan:
            vmin = None
        if vmax == np.nan:
            vmax = None

        return vmin, vmax

    def create_figure(self, max_size=None, min_size=2, **kwargs):
        """Create matplotlib figure

        The figure size is automatically computed by default, taking into
        account the x and y dimensions of the image. Alternatively the figure
        size can be defined by passing the ``figsize`` keyword argument.

        Parameters
        ----------
        max_size, min_size: number
            The maximum and minimum size of the axes in inches. These have
            no effect when passing the ``figsize`` keyword to manually set
            the figure size.
        **kwargs
            All keyword arguments are passed to ``plt.figure``.

        """
        if "figsize" not in kwargs:
            if self.scalebar is True:
                wfactor = 1.0 + plt.rcParams['font.size'] / 100
            else:
                wfactor = 1

            height = abs(self._extent[3] - self._extent[2]) * self._aspect
            width = abs(self._extent[1] - self._extent[0])
            figsize = np.array((width * wfactor, height)) * \
                max(plt.rcParams['figure.figsize']) / \
                max(width * wfactor, height)
            kwargs["figsize"] = figsize.clip(min_size, max_size)
        if "disable_xyscale_keys" not in kwargs:
            kwargs["disable_xyscale_keys"] = True
        super().create_figure(**kwargs)

    def create_axis(self):
        self.ax = self.figure.add_subplot(111)
        self.ax.set_title(self.title)
        self.ax.set_xlabel(self._xlabel)
        self.ax.set_ylabel(self._ylabel)
        if self.axes_ticks is False:
            self.ax.set_xticks([])
            self.ax.set_yticks([])
        self.ax.hspy_fig = self
        if self.axes_off:
            self.ax.axis('off')

    def plot(self, data_function_kwargs={}, **kwargs):
        self.data_function_kwargs = data_function_kwargs
        self.configure()
        if self.figure is None:
            self.create_figure()
            self.create_axis()

        if (not self.axes_manager or self.axes_manager.navigation_size == 0):
            self.plot_indices = False
        if self.plot_indices is True:
            if self._text is not None:
                self._text.remove()
            self._text = self.ax.text(
                *self._text_position,
                s=str(self.axes_manager.indices),
                transform=self.ax.transAxes,
                fontsize=12,
                color='red',
                animated=self.figure.canvas.supports_blit)
        for marker in self.ax_markers:
            marker.plot()
        for attribute in ['vmin', 'vmax']:
            if attribute in kwargs.keys():
                setattr(self, attribute, kwargs.pop(attribute))
        self.update(data_changed=True, **kwargs)
        if self.scalebar is True:
            if self.pixel_units is not None:
                self.ax.scalebar = widgets.ScaleBar(
                    ax=self.ax,
                    units=self.pixel_units,
                    animated=self.figure.canvas.supports_blit,
                    color=self.scalebar_color,
                )

        if self.colorbar:
            self._add_colorbar()

        if hasattr(self.figure, 'tight_layout'):
            try:
                if self.axes_ticks == 'off' and not self.colorbar:
                    plt.subplots_adjust(0, 0, 1, 1)
                else:
                    self.figure.tight_layout()
            except BaseException:
                # tight_layout is a bit brittle, we do this just in case it
                # complains
                pass

        self.connect()
        self.figure.canvas.draw()

    def _add_colorbar(self):
        # Bug extend='min' or extend='both' and power law norm
        # Use it when it is fixed in matplotlib
        self._colorbar = plt.colorbar(self.ax.images[0], ax=self.ax)
        self.set_quantity_label()
        self._colorbar.set_label(
            self.quantity_label, rotation=-90, va='bottom')
        self._colorbar.ax.yaxis.set_animated(
            self.figure.canvas.supports_blit)

    def _update_data(self):
        # self._current_data caches the displayed data.
        self._current_data =  self.data_function(
                axes_manager=self.axes_manager,
                **self.data_function_kwargs)

    def update(self, data_changed=True, auto_contrast=True, vmin=None,
               vmax=None, **kwargs):
        if data_changed:
            # When working with lazy signals the following may reread the data
            # from disk unnecessarily, for example when updating the image just
            # to recompute the histogram to adjust the contrast. In those cases
            # use `data_changed=True`.
            _logger.debug("Updating image slowly because `data_changed=True`")
            self._update_data()
        data = self._current_data
        if rgb_tools.is_rgbx(data):
            self.colorbar = False
            data = rgb_tools.rgbx2regular_array(data, plot_friendly=True)
            data = self._current_data = data
            self._is_rgb = True
        ims = self.ax.images
        # update extent:
        self._extent = (self.xaxis.axis[0] - self.xaxis.scale / 2.,
                        self.xaxis.axis[-1] + self.xaxis.scale / 2.,
                        self.yaxis.axis[-1] + self.yaxis.scale / 2.,
                        self.yaxis.axis[0] - self.yaxis.scale / 2.)

        # Turn on centre_colormap if a diverging colormap is used.
        if not self._is_rgb and self.centre_colormap == "auto":
            if "cmap" in kwargs:
                cmap = kwargs["cmap"]
            elif ims:
                cmap = ims[0].get_cmap().name
            else:
                cmap = plt.cm.get_cmap().name
            if cmap in utils.MPL_DIVERGING_COLORMAPS:
                self.centre_colormap = True
            else:
                self.centre_colormap = False
        redraw_colorbar = False


        for marker in self.ax_markers:
            marker.update()

        if not self._is_rgb:
            def format_coord(x, y):
                try:
                    col = self.xaxis.value2index(x)
                except ValueError:  # out of axes limits
                    col = -1
                try:
                    row = self.yaxis.value2index(y)
                except ValueError:
                    row = -1
                if col >= 0 and row >= 0:
                    z = data[row, col]
                    if np.isfinite(z):
                        return f'x={x:1.4g}, y={y:1.4g}, intensity={z:1.4g}'
                return f'x={x:1.4g}, y={y:1.4g}'
            self.ax.format_coord = format_coord

            old_vmin, old_vmax = self._vmin, self._vmax

            if auto_contrast:
                vmin, vmax = self._calculate_vmin_max(data, auto_contrast,
                                                      vmin, vmax)

            # If there is an image, any of the contrast bounds have changed and
            # the new contrast bounds are not the same redraw the colorbar.
            if (ims and (old_vmin != vmin or old_vmax != vmax) and
                    vmin != vmax):
                redraw_colorbar = True
                ims[0].autoscale()
            if self.centre_colormap:
                vmin, vmax = utils.centre_colormap_values(vmin, vmax)

            if self.norm == 'auto' and self.gamma != 1.0:
                self.norm = 'power'
            norm = copy.copy(self.norm)
            if norm == 'power':
                # with auto norm, we use the power norm when gamma differs from its
                # default value.
                norm = PowerNorm(self.gamma, vmin=vmin, vmax=vmax)
            elif norm == 'log':
                if np.nanmax(data) <= 0:
                    raise ValueError('All displayed data are <= 0 and can not '
                                    'be plotted using `norm="log"`. '
                                    'Use `norm="symlog"` to plot on a log scale.')
                if np.nanmin(data) <= 0:
                    vmin = np.nanmin(np.where(data > 0, data, np.inf))

                norm = LogNorm(vmin=vmin, vmax=vmax)
            elif norm == 'symlog':
                _kwargs = {'linthresh':self.linthresh,
                          'linscale':self.linscale,
                          'vmin':vmin, 'vmax':vmax}
                if LooseVersion(matplotlib.__version__) >= LooseVersion("3.3.0"):
                    _kwargs['base'] = 10
                norm = SymLogNorm(**_kwargs)
            elif inspect.isclass(norm) and issubclass(norm, Normalize):
                norm = norm(vmin=vmin, vmax=vmax)
            elif norm not in ['auto', 'linear']:
                raise ValueError("`norm` paramater should be 'auto', 'linear', "
                                "'log', 'symlog' or a matplotlib Normalize  "
                                "instance or subclass.")
            else:
                # set back to matplotlib default
                norm = None

            self._vmin, self._vmax = vmin, vmax

        redraw_colorbar = redraw_colorbar and self.colorbar

        if self.plot_indices is True:
            self._text.set_text(self.axes_manager.indices)
        if self.no_nans:
            data = np.nan_to_num(data)

        if ims:  # the images has already been drawn previously
            ims[0].set_data(data)
            self.ax.set_xlim(self._extent[:2])
            self.ax.set_ylim(self._extent[2:])
            ims[0].set_extent(self._extent)
            self._calculate_aspect()
            self.ax.set_aspect(self._aspect)
            if not self._is_rgb:
                ims[0].set_norm(norm)
                ims[0].norm.vmax, ims[0].norm.vmin = vmax, vmin
            if redraw_colorbar:
                # ims[0].autoscale()
                self._colorbar.draw_all()
                self._colorbar.solids.set_animated(
                    self.figure.canvas.supports_blit
                )
            else:
                ims[0].changed()
            if self.figure.canvas.supports_blit:
                self._update_animated()
            else:
                self.figure.canvas.draw_idle()
        else:  # no signal have been drawn yet
            new_args = {'interpolation': 'nearest',
                        'extent': self._extent,
                        'aspect': self._aspect,
                        'animated': self.figure.canvas.supports_blit,
                        }
            if not self._is_rgb:
<<<<<<< HEAD
                new_args.update(
                    {
                        'vmin': vmin,
                        'vmax': vmax,
                        'norm': norm}
                )
=======
                if norm is None:
                    new_args.update({'vmin': vmin, 'vmax':vmax})
                else:
                    new_args['norm'] = norm
>>>>>>> c733d5e7
            new_args.update(kwargs)
            self.ax.imshow(data, **new_args)
            self.figure.canvas.draw_idle()

        if self.axes_ticks == 'off':
            self.ax.set_axis_off()

    def _update(self):
        # This "wrapper" because on_trait_change fiddles with the
        # method arguments and auto contrast does not work then
        self.update(data_changed=False)

    def gui_adjust_contrast(self, display=True, toolkit=None):
        if self._is_rgb:
            raise NotImplementedError(
                "Constrast adjustment of RGB images is not implemented")
        ceditor = ImageContrastEditor(self)
        return ceditor.gui(display=display, toolkit=toolkit)
    gui_adjust_contrast.__doc__ = \
        """
        Display widgets to adjust image contrast if available.
        Parameters
        ----------
        %s
        %s

        """ % (DISPLAY_DT, TOOLKIT_DT)

    def connect(self):
        self.figure.canvas.mpl_connect('key_press_event',
                                        self.on_key_press)
        if self.axes_manager:
            self.axes_manager.events.indices_changed.connect(self.update, [])
            if self.disconnect not in self.events.closed.connected:
                self.events.closed.connect(self.disconnect, [])

    def disconnect(self):
        if self.axes_manager:
            if self.update in self.axes_manager.events.indices_changed.connected:
                self.axes_manager.events.indices_changed.disconnect(self.update)

    def on_key_press(self, event):
        if event.key == 'h':
            self.gui_adjust_contrast()
        if event.key == 'l':
            self.toggle_norm()

    def toggle_norm(self):
        self.norm = 'linear' if self.norm == 'log' else 'log'
        self.update(data_changed=False)
        if self.colorbar:
            self._colorbar.remove()
            self._add_colorbar()
            self.figure.canvas.draw_idle()

    def set_quantity_label(self):
        if 'power_spectrum' in self.data_function_kwargs.keys():
            if self.norm == 'log':
                if 'FFT' in self.quantity_label:
                    self.quantity_label = self.quantity_label.replace(
                        'Power spectral density', 'FFT')
                else:
                    of = ' of ' if self.quantity_label else ''
                    self.quantity_label = 'Power spectral density' + of + \
                        self.quantity_label
            else:
                self.quantity_label = self.quantity_label.replace(
                    'Power spectral density of ', '')
                self.quantity_label = self.quantity_label.replace(
                    'Power spectral density', '')

    def set_contrast(self, vmin, vmax):
        self.vmin, self.vmax = vmin, vmax
        self.update(data_changed=False, auto_contrast=True)

    def optimize_colorbar(self,
                          number_of_ticks=5,
                          tolerance=5,
                          step_prec_max=1):
        vmin, vmax = self.vmin, self.vmax
        _range = vmax - vmin
        step = _range / (number_of_ticks - 1)
        step_oom = math_tools.order_of_magnitude(step)

        def optimize_for_oom(oom):
            self.colorbar_step = math.floor(step / 10 ** oom) * 10 ** oom
            self.colorbar_vmin = math.floor(vmin / 10 ** oom) * 10 ** oom
            self.colorbar_vmax = self.colorbar_vmin + \
                self.colorbar_step * (number_of_ticks - 1)
            self.colorbar_locs = (
                np.arange(0, number_of_ticks) *
                self.colorbar_step +
                self.colorbar_vmin)

        def check_tolerance():
            if abs(self.colorbar_vmax - vmax) / vmax > (
                tolerance / 100.) or abs(self.colorbar_vmin - vmin
                                         ) > (tolerance / 100.):
                return True
            else:
                return False

        optimize_for_oom(step_oom)
        i = 1
        while check_tolerance() and i <= step_prec_max:
            optimize_for_oom(step_oom - i)
            i += 1<|MERGE_RESOLUTION|>--- conflicted
+++ resolved
@@ -519,19 +519,10 @@
                         'animated': self.figure.canvas.supports_blit,
                         }
             if not self._is_rgb:
-<<<<<<< HEAD
-                new_args.update(
-                    {
-                        'vmin': vmin,
-                        'vmax': vmax,
-                        'norm': norm}
-                )
-=======
                 if norm is None:
                     new_args.update({'vmin': vmin, 'vmax':vmax})
                 else:
                     new_args['norm'] = norm
->>>>>>> c733d5e7
             new_args.update(kwargs)
             self.ax.imshow(data, **new_args)
             self.figure.canvas.draw_idle()
