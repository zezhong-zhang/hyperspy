--- conflicted
+++ resolved
@@ -107,26 +107,12 @@
         A = self.A.value
         s = self.sigma.value
         c = self.centre.value
-<<<<<<< HEAD
-        return A * (1 / (s * sqrt2pi)) * np.exp(-(x-c)**2 / (2 * s**2))
-=======
         return A * (1 / (s * sqrt2pi)) * np.exp(-(x - c)**2 / (2 * s**2))
->>>>>>> 55a20fea
 
     def grad_A(self, x):
         return self.function(x) / self.A.value
 
     def grad_sigma(self, x):
-<<<<<<< HEAD
-        d2 = (x-self.centre.value)**2
-        s2 = self.sigma.value**2
-        A = self.A.value
-        return (d2 * A * np.exp(-d2 / (2*s2))) / (sqrt2pi * s2**2) - \
-            (np.exp(-d2 / (2*s2)) * A) / (sqrt2pi * s2)
-
-    def grad_centre(self, x):
-        d = x-self.centre.value
-=======
         d2 = (x - self.centre.value)**2
         s2 = self.sigma.value**2
         A = self.A.value
@@ -135,7 +121,6 @@
 
     def grad_centre(self, x):
         d = x - self.centre.value
->>>>>>> 55a20fea
         s = self.sigma.value
         A = self.A.value
         return (d * np.exp(-d**2 / (2 * s**2)) * A) / (sqrt2pi * s**3)
@@ -177,11 +162,8 @@
         >>> g.estimate_parameters(s, -10, 10, False)
 
         """
-<<<<<<< HEAD
-=======
         super(Gaussian, self)._estimate_parameters(signal)
         axis = signal.axes_manager.signal_axes[0]
->>>>>>> 55a20fea
         binned = signal.metadata.Signal.binned
         axis = signal.axes_manager.signal_axes[0]
         centre, height, sigma = _estimate_gaussian_parameters(signal, x1, x2,
