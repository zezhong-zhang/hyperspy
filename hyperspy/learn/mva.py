# -*- coding: utf-8 -*-
# Copyright 2007-2016 The HyperSpy developers
#
# This file is part of  HyperSpy.
#
#  HyperSpy is free software: you can redistribute it and/or modify
# it under the terms of the GNU General Public License as published by
# the Free Software Foundation, either version 3 of the License, or
# (at your option) any later version.
#
#  HyperSpy is distributed in the hope that it will be useful,
# but WITHOUT ANY WARRANTY; without even the implied warranty of
# MERCHANTABILITY or FITNESS FOR A PARTICULAR PURPOSE.  See the
# GNU General Public License for more details.
#
# You should have received a copy of the GNU General Public License
# along with  HyperSpy.  If not, see <http://www.gnu.org/licenses/>.


import types
import logging

import numpy as np
import matplotlib.pyplot as plt
try:
    import mdp
    mdp_installed = True
except:
    mdp_installed = False


from hyperspy.misc.machine_learning import import_sklearn
import hyperspy.misc.io.tools as io_tools
from hyperspy.learn.svd_pca import svd_pca
from hyperspy.learn.mlpca import mlpca
from hyperspy.learn.rpca import rpca_godec, orpca
from hyperspy.decorators import do_not_replot
from scipy import linalg
from hyperspy.misc.machine_learning.orthomax import orthomax
from hyperspy.misc.utils import stack


_logger = logging.getLogger(__name__)


def centering_and_whitening(X):
    X = X.T
    # Centering the columns (ie the variables)
    X = X - X.mean(axis=-1)[:, np.newaxis]
    # Whitening and preprocessing by PCA
    u, d, _ = linalg.svd(X, full_matrices=False)
    del _
    K = (u / (d / np.sqrt(X.shape[1]))).T
    del u, d
    X1 = np.dot(K, X)
    return X1.T, K


def get_derivative(signal, diff_axes, diff_order):
    if signal.axes_manager.signal_dimension == 1:
        signal = signal.diff(order=diff_order, axis=-1)
    else:
        # n-d signal case.
        # Compute the differences for each signal axis, unfold the
        # signal axes and stack the differences over the signal
        # axis.
        if diff_axes is None:
            diff_axes = signal.axes_manager.signal_axes
            iaxes = [axis.index_in_axes_manager
                     for axis in diff_axes]
        else:
            iaxes = diff_axes
        diffs = [signal.derivative(order=diff_order, axis=i)
                 for i in iaxes]
        for signal in diffs:
            signal.unfold()
        signal = stack(diffs, axis=-1)
        del diffs
    return signal


def _normalize_components(target, other, function=np.sum):
    coeff = function(target, axis=0)
    target /= coeff
    other *= coeff


class MVA():

    """
    Multivariate analysis capabilities for the Signal1D class.

    """

    def __init__(self):
        if not hasattr(self, 'learning_results'):
            self.learning_results = LearningResults()

    def decomposition(self,
                      normalize_poissonian_noise=False,
                      algorithm='svd',
                      output_dimension=None,
                      centre=None,
                      auto_transpose=True,
                      navigation_mask=None,
                      signal_mask=None,
                      var_array=None,
                      var_func=None,
                      polyfit=None,
                      reproject=None,
                      return_info=False,
                      **kwargs):
        """Decomposition with a choice of algorithms

        The results are stored in self.learning_results

        Parameters
        ----------
        normalize_poissonian_noise : bool
            If True, scale the SI to normalize Poissonian noise
        algorithm : 'svd' | 'fast_svd' | 'mlpca' | 'fast_mlpca' | 'nmf' |
<<<<<<< HEAD
            'sparse_pca' | 'mini_batch_sparse_pca' | 'RPCA_GoDec' | 'ORPCA'

=======
            'sparse_pca' | 'mini_batch_sparse_pca'
>>>>>>> 26e9c921
        output_dimension : None or int
            number of components to keep/calculate
        centre : None | 'variables' | 'trials'
            If None no centring is applied. If 'variable' the centring will be
            performed in the variable axis. If 'trials', the centring will be
            performed in the 'trials' axis. It only has effect when using the
            svd or fast_svd algorithms
        auto_transpose : bool
            If True, automatically transposes the data to boost performance.
            Only has effect when using the svd of fast_svd algorithms.
        navigation_mask : boolean numpy array
            The navigation locations marked as True are not used in the
            decompostion.
        signal_mask : boolean numpy array
            The signal locations marked as True are not used in the
            decomposition.
        var_array : numpy array
            Array of variance for the maximum likelihood PCA algorithm
        var_func : function or numpy array
            If function, it will apply it to the dataset to obtain the
            var_array. Alternatively, it can a an array with the coefficients
            of a polynomial.
        reproject : None | signal | navigation | both
            If not None, the results of the decomposition will be projected in
            the selected masked area.
<<<<<<< HEAD
=======
        return_info: bool, default False
            The result of the decomposition is stored internally. However, some algorithms generate some extra
            information that is not stored. If True (the default is False) return any extra information if available
>>>>>>> 26e9c921

        See also
        --------
        plot_decomposition_factors, plot_decomposition_loadings, plot_lev

        """
        to_return = None
        # Check if it is the wrong data type
        if self.data.dtype.char not in ['e', 'f', 'd']:  # If not float
            _logger.warning(
                'To perform a decomposition the data must be of the float '
                'type. You can change the type using the change_dtype method'
                ' e.g. s.change_dtype(\'float64\')\n'
                'Nothing done.')
            return

        if self.axes_manager.navigation_size < 2:
            raise AttributeError("It is not possible to decompose a dataset "
                                 "with navigation_size < 2")
        # backup the original data
        self._data_before_treatments = self.data.copy()

        if algorithm == 'mlpca':
            if normalize_poissonian_noise is True:
                _logger.warning(
                    "It makes no sense to do normalize_poissonian_noise with "
                    "the MLPCA algorithm. Therefore, "
                    "normalize_poissonian_noise is set to False")
                normalize_poissonian_noise = False
            if output_dimension is None:
                raise ValueError("With the MLPCA algorithm the "
                                 "output_dimension must be specified")
        if algorithm == 'RPCA_GoDec' or algorithm == 'ORPCA':
            if output_dimension is None:
                raise ValueError("With the robust PCA algorithms ('RPCA_GoDec' "
                                 "and 'ORPCA'), the output_dimension "
                                 "must be specified")

        # Apply pre-treatments
        # Transform the data in a line spectrum
        self._unfolded4decomposition = self.unfold()
        try:
            if hasattr(navigation_mask, 'ravel'):
                navigation_mask = navigation_mask.ravel()

            if hasattr(signal_mask, 'ravel'):
                signal_mask = signal_mask.ravel()

            # Normalize the poissonian noise
            # TODO this function can change the masks and this can cause
            # problems when reprojecting
            if normalize_poissonian_noise is True:
                self.normalize_poissonian_noise(
                    navigation_mask=navigation_mask,
                    signal_mask=signal_mask,)
            _logger.info('Performing decomposition analysis')
            # The rest of the code assumes that the first data axis
            # is the navigation axis. We transpose the data if that is not the
            # case.
            dc = (self.data if self.axes_manager[0].index_in_array == 0
                  else self.data.T)
            # set the output target (peak results or not?)
            target = self.learning_results

            # Transform the None masks in slices to get the right behaviour
            if navigation_mask is None:
                navigation_mask = slice(None)
            else:
                navigation_mask = ~navigation_mask
            if signal_mask is None:
                signal_mask = slice(None)
            else:
                signal_mask = ~signal_mask

            # WARNING: signal_mask and navigation_mask values are now their
            # negaties i.e. True -> False and viceversa. However, the
            # stored value (at the end of the method) coincides with the
            # input masks

            # Reset the explained_variance which is not set by all the
            # algorithms
            explained_variance = None
            explained_variance_ratio = None
            mean = None

            if algorithm == 'svd':
                factors, loadings, explained_variance, mean = svd_pca(
                    dc[:, signal_mask][navigation_mask, :], centre=centre,
                    auto_transpose=auto_transpose)

            elif algorithm == 'fast_svd':
                factors, loadings, explained_variance, mean = svd_pca(
                    dc[:, signal_mask][navigation_mask, :],
                    fast=True,
                    output_dimension=output_dimension,
                    centre=centre,
                    auto_transpose=auto_transpose)

            elif algorithm == 'sklearn_pca':
                if import_sklearn.sklearn_installed is False:
                    raise ImportError(
                        'sklearn is not installed. Nothing done')
                sk = import_sklearn.sklearn.decomposition.PCA(**kwargs)
                sk.n_components = output_dimension
                loadings = sk.fit_transform((
                    dc[:, signal_mask][navigation_mask, :]))
                factors = sk.components_.T
                explained_variance = sk.explained_variance_
                mean = sk.mean_
                centre = 'trials'
                if return_info:
                    to_return = sk

            elif algorithm == 'nmf':
                if import_sklearn.sklearn_installed is False:
                    raise ImportError(
                        'sklearn is not installed. Nothing done')
                sk = import_sklearn.sklearn.decomposition.NMF(**kwargs)
                sk.n_components = output_dimension
                loadings = sk.fit_transform((
                    dc[:, signal_mask][navigation_mask, :]))
                factors = sk.components_.T
                if return_info:
                    to_return = sk

            elif algorithm == 'sparse_pca':
                if import_sklearn.sklearn_installed is False:
                    raise ImportError(
                        'sklearn is not installed. Nothing done')
                sk = import_sklearn.sklearn.decomposition.SparsePCA(
                    output_dimension, **kwargs)
                loadings = sk.fit_transform(
                    dc[:, signal_mask][navigation_mask, :])
                factors = sk.components_.T
                if return_info:
                    to_return = sk

            elif algorithm == 'mini_batch_sparse_pca':
                if import_sklearn.sklearn_installed is False:
                    raise ImportError(
                        'sklearn is not installed. Nothing done')
                sk = import_sklearn.sklearn.decomposition.MiniBatchSparsePCA(
                    output_dimension, **kwargs)
                loadings = sk.fit_transform(
                    dc[:, signal_mask][navigation_mask, :])
                factors = sk.components_.T
                if return_info:
                    to_return = sk

            elif algorithm == 'mlpca' or algorithm == 'fast_mlpca':
                _logger.info("Performing the MLPCA training")
                if output_dimension is None:
                    raise ValueError(
                        "For MLPCA it is mandatory to define the "
                        "output_dimension")
                if var_array is None and var_func is None:
                    _logger.info('No variance array provided.'
                                 'Assuming poissonian data')
                    var_array = dc[:, signal_mask][navigation_mask, :]

                if var_array is not None and var_func is not None:
                    raise ValueError(
                        "You have defined both the var_func and var_array "
                        "keywords."
                        "Please, define just one of them")
                if var_func is not None:
                    if hasattr(var_func, '__call__'):
                        var_array = var_func(
                            dc[signal_mask, ...][:, navigation_mask])
                    else:
                        try:
                            var_array = np.polyval(
                                polyfit, dc[
                                    signal_mask, navigation_mask])
                        except:
                            raise ValueError(
                                'var_func must be either a function or an '
                                'array defining the coefficients of a polynom')
                if algorithm == 'mlpca':
                    fast = False
                else:
                    fast = True
                U, S, V, Sobj, ErrFlag = mlpca(
                    dc[:, signal_mask][navigation_mask, :],
                    var_array, output_dimension, fast=fast)
                loadings = U * S
                factors = V
                explained_variance_ratio = S ** 2 / Sobj
                explained_variance = S ** 2 / len(factors)
            elif algorithm == 'RPCA_GoDec':
                _logger.info("Performing Robust PCA with GoDec")

                X, E, G, U, S, V = rpca_godec(
                    dc[:, signal_mask][navigation_mask, :],
                    rank=output_dimension, fast=True, **kwargs)

                loadings = U * S
                factors = V
                explained_variance = S ** 2 / len(factors)
            elif algorithm == 'ORPCA':
                _logger.info("Performing Online Robust PCA")

                X, E, U, S, V = orpca(
                    dc[:, signal_mask][navigation_mask, :],
                    rank=output_dimension, fast=True, **kwargs)

                loadings = U * S
                factors = V
                explained_variance = S ** 2 / len(factors)
            else:
                raise ValueError('Algorithm not recognised. '
                                 'Nothing done')

            # We must calculate the ratio here because otherwise the sum
            # information can be lost if the user call
            # crop_decomposition_dimension
            if explained_variance is not None and \
                    explained_variance_ratio is None:
                explained_variance_ratio = \
                    explained_variance / explained_variance.sum()

            # Store the results in learning_results
            target.factors = factors
            target.loadings = loadings
            target.explained_variance = explained_variance
            target.explained_variance_ratio = explained_variance_ratio
            target.decomposition_algorithm = algorithm
            target.poissonian_noise_normalized = \
                normalize_poissonian_noise
            target.output_dimension = output_dimension
            target.unfolded = self._unfolded4decomposition
            target.centre = centre
            target.mean = mean

            if output_dimension and factors.shape[1] != output_dimension:
                target.crop_decomposition_dimension(output_dimension)

            # Delete the unmixing information, because it'll refer to a
            # previous decomposition
            target.unmixing_matrix = None
            target.bss_algorithm = None

            if self._unfolded4decomposition is True:
                folding = \
                    self.metadata._HyperSpy.Folding
                target.original_shape = folding.original_shape

            # Reproject
            if mean is None:
                mean = 0
            if reproject in ('navigation', 'both'):
                if algorithm not in ('nmf', 'sparse_pca',
                                     'mini_batch_sparse_pca'):
                    loadings_ = np.dot(dc[:, signal_mask] - mean, factors)
                else:
                    loadings_ = sk.transform(dc[:, signal_mask])
                target.loadings = loadings_
            if reproject in ('signal', 'both'):
                if algorithm not in ('nmf', 'sparse_pca',
                                     'mini_batch_sparse_pca'):
                    factors = np.dot(np.linalg.pinv(loadings),
                                     dc[navigation_mask, :] - mean).T
                    target.factors = factors
                else:
                    _logger.info("Reprojecting the signal is not yet "
                                 "supported for this algorithm")
                    if reproject == 'both':
                        reproject = 'signal'
                    else:
                        reproject = None

            # Rescale the results if the noise was normalized
            if normalize_poissonian_noise is True:
                target.factors[:] *= self._root_bH.T
                target.loadings[:] *= self._root_aG

            # Set the pixels that were not processed to nan
            if not isinstance(signal_mask, slice):
                # Store the (inverted, as inputed) signal mask
                target.signal_mask = ~signal_mask.reshape(
                    self.axes_manager._signal_shape_in_array)
                if reproject not in ('both', 'signal'):
                    factors = np.zeros((dc.shape[-1], target.factors.shape[1]))
                    factors[signal_mask, :] = target.factors
                    factors[~signal_mask, :] = np.nan
                    target.factors = factors
            if not isinstance(navigation_mask, slice):
                # Store the (inverted, as inputed) navigation mask
                target.navigation_mask = ~navigation_mask.reshape(
                    self.axes_manager._navigation_shape_in_array)
                if reproject not in ('both', 'navigation'):
                    loadings = np.zeros(
                        (dc.shape[0], target.loadings.shape[1]))
                    loadings[navigation_mask, :] = target.loadings
                    loadings[~navigation_mask, :] = np.nan
                    target.loadings = loadings
        finally:
            if self._unfolded4decomposition is True:
                self.fold()
                self._unfolded4decomposition is False
            # undo any pre-treatments
            self.undo_treatments()

        return to_return

    def blind_source_separation(self,
                                number_of_components=None,
                                algorithm='sklearn_fastica',
                                diff_order=1,
                                diff_axes=None,
                                factors=None,
                                comp_list=None,
                                mask=None,
                                on_loadings=False,
                                pretreatment=None,
                                **kwargs):
        """Blind source separation (BSS) on the result on the
        decomposition.

        Available algorithms: FastICA, JADE, CuBICA, and TDSEP

        Parameters
        ----------
        number_of_components : int
            number of principal components to pass to the BSS algorithm
        algorithm : {FastICA, JADE, CuBICA, TDSEP}
        diff_order : int
            Sometimes it is convenient to perform the BSS on the derivative of
            the signal. If diff_order is 0, the signal is not differentiated.
        diff_axes : None or list of ints or strings
            If None, when `diff_order` is greater than 1 and `signal_dimension`
            (`navigation_dimension`) when `on_loadings` is False (True) is
            greater than 1, the differences are calculated across all
            signal (navigation) axes. Otherwise the axes can be specified in
            a list.
        factors : Signal or numpy array.
            Factors to decompose. If None, the BSS is performed on the
            factors of a previous decomposition. If a Signal instance the
            navigation dimension must be 1 and the size greater than 1.
        comp_list : boolen numpy array
            choose the components to use by the boolean list. It permits
             to choose non contiguous components.
        mask : bool numpy array or Signal instance.
            If not None, the signal locations marked as True are masked. The
            mask shape must be equal to the signal shape
            (navigation shape) when `on_loadings` is False (True).
        on_loadings : bool
            If True, perform the BSS on the loadings of a previous
            decomposition. If False, performs it on the factors.
        pretreatment: dict

        **kwargs : extra key word arguments
            Any keyword arguments are passed to the BSS algorithm.

        FastICA documentation is here, with more arguments that can be passed as **kwargs:
        http://scikit-learn.org/stable/modules/generated/sklearn.decomposition.FastICA.html

        """
        from hyperspy.signal import BaseSignal

        lr = self.learning_results

        if factors is None:
            if not hasattr(lr, 'factors') or lr.factors is None:
                raise AttributeError(
                    'A decomposition must be performed before blind '
                    'source seperation or factors must be provided.')

            else:
                if on_loadings:
                    factors = self.get_decomposition_loadings()
                else:
                    factors = self.get_decomposition_factors()

        # Check factors
        if not isinstance(factors, BaseSignal):
            raise ValueError(
                "`factors` must be a BaseSignal instance, but an object of type "
                "%s was provided." %
                type(factors))

        # Check factor dimensions
        if factors.axes_manager.navigation_dimension != 1:
            raise ValueError("`factors` must have navigation dimension"
                             "equal one, but the navigation dimension "
                             "of the given factors is %i." %
                             factors.axes_manager.navigation_dimension
                             )
        elif factors.axes_manager.navigation_size < 2:
            raise ValueError("`factors` must have navigation size"
                             "greater than one, but the navigation "
                             "size of the given factors is %i." %
                             factors.axes_manager.navigation_size)

        # Check mask dimensions
        if mask is not None:
            ref_shape, space = (factors.axes_manager.signal_shape,
                                "navigation" if on_loadings else "signal")
            if isinstance(mask, BaseSignal):
                if mask.axes_manager.signal_shape != ref_shape:
                    raise ValueError(
                        "The `mask` signal shape is not equal to the %s shape."
                        " Mask shape: %s\t%s shape:%s" %
                        (space,
                         str(mask.axes_manager.signal_shape),
                         space,
                         str(ref_shape)))

        # Note that we don't check the factor's signal dimension. This is on
        # purpose as an user may like to apply pretreaments that change their
        # dimensionality.

        # The diff_axes are given for the main signal. We need to compute
        # the correct diff_axes for the factors.
        # Get diff_axes index in axes manager
        if diff_axes is not None:
            diff_axes = [1 + axis.index_in_axes_manager for axis in
                         [self.axes_manager[axis] for axis in diff_axes]]
            if not on_loadings:
                diff_axes = [index - self.axes_manager.navigation_dimension
                             for index in diff_axes]
        # Select components to separate
        if number_of_components is not None:
            comp_list = range(number_of_components)
        elif comp_list is not None:
            number_of_components = len(comp_list)
        else:
            if lr.output_dimension is not None:
                number_of_components = lr.output_dimension
                comp_list = range(number_of_components)
            else:
                raise ValueError(
                    "No `number_of_components` or `comp_list` provided.")
        factors = stack([factors.inav[i] for i in comp_list])

        # Apply differences pre-processing if requested.
        if diff_order > 0:
            factors = get_derivative(factors,
                                     diff_axes=diff_axes,
                                     diff_order=diff_order)
            if mask is not None:
                # The following is a little trick to dilate the mask as
                # required when operation on the differences. It exploits the
                # fact that np.diff autimatically "dilates" nans. The trick has
                # a memory penalty which should be low compare to the total
                # memory required for the core application in most cases.
                mask_diff_axes = (
                    [iaxis - 1 for iaxis in diff_axes]
                    if diff_axes is not None
                    else None)
                mask.change_dtype("float")
                mask.data[mask.data == 1] = np.nan
                mask = get_derivative(mask,
                                      diff_axes=mask_diff_axes,
                                      diff_order=diff_order)
                mask.data[np.isnan(mask.data)] = 1
                mask.change_dtype("bool")

        # Unfold in case the signal_dimension > 1
        factors.unfold()
        if mask is not None:
            mask.unfold()
            factors = factors.data.T[~mask.data]
        else:
            factors = factors.data.T

        # Center and scale the data
        factors, invsqcovmat = centering_and_whitening(factors)

        # Perform actual BSS
        if algorithm == 'orthomax':
            _, unmixing_matrix = orthomax(factors, **kwargs)
            unmixing_matrix = unmixing_matrix.T

        elif algorithm == 'sklearn_fastica':
            if not import_sklearn.sklearn_installed:
                raise ImportError(
                    "The optional package scikit learn is not installed "
                    "and it is required for this feature.")
            if 'tol' not in kwargs:
                kwargs['tol'] = 1e-10
            lr.bss_node = import_sklearn.FastICA(
                **kwargs)
            lr.bss_node.whiten = False
            lr.bss_node.fit(factors)
            try:
                unmixing_matrix = lr.bss_node.unmixing_matrix_
            except AttributeError:
                # unmixing_matrix was renamed to components
                unmixing_matrix = lr.bss_node.components_
        else:
            if mdp_installed is False:
                raise ImportError(
                    'MDP is not installed. Nothing done')
            temp_function = getattr(mdp.nodes, algorithm + "Node")
            lr.bss_node = temp_function(**kwargs)
            lr.bss_node.train(factors)
            unmixing_matrix = lr.bss_node.get_recmatrix()
        w = np.dot(unmixing_matrix, invsqcovmat)
        if lr.explained_variance is not None:
            # The output of ICA is not sorted in any way what makes it
            # difficult to compare results from different unmixings. The
            # following code is an experimental attempt to sort them in a
            # more predictable way
            sorting_indices = np.argsort(np.dot(
                lr.explained_variance[:number_of_components],
                np.abs(w.T)))[::-1]
            w[:] = w[sorting_indices, :]
        lr.unmixing_matrix = w
        lr.on_loadings = on_loadings
        self._unmix_components()
        self._auto_reverse_bss_component(lr)
        lr.bss_algorithm = algorithm

    def normalize_decomposition_components(self, target='factors',
                                           function=np.sum):
        """Normalize decomposition components.

        Parameters
        ----------
        target : {"factors", "loadings"}
        function : numpy universal function, optional, default np.sum
            Each target component is divided by the output of function(target).
            `function` must return a scalar when operating on numpy arrays and
            must have an `axis`.

        """
        if target == 'factors':
            target = self.learning_results.factors
            other = self.learning_results.loadings
        elif target == 'loadings':
            target = self.learning_results.loadings
            other = self.learning_results.factors
        else:
            raise ValueError("target must be \"factors\" or \"loadings\"")
        if target is None:
            raise Exception("This method can only be used after "
                            "decomposition operation.")
        _normalize_components(target=target, other=other, function=function)

    def normalize_bss_components(self, target='factors', function=np.sum):
        """Normalize BSS components.

        Parameters
        ----------
        target : {"factors", "loadings"}
        function : numpy universal function, optional, default np.sum
            Each target component is divided by the output of function(target).
            `function` must return a scalar when operating on numpy arrays and
            must have an `axis`.

        """
        if target == 'factors':
            target = self.learning_results.bss_factors
            other = self.learning_results.bss_loadings
        elif target == 'loadings':
            target = self.learning_results.bss_loadings
            other = self.learning_results.bss_factors
        else:
            raise ValueError("target must be \"factors\" or \"loadings\"")
        if target is None:
            raise Exception("This method can only be used after "
                            "a blind source separation operation.")
        _normalize_components(target=target, other=other, function=function)

    def reverse_decomposition_component(self, component_number):
        """Reverse the decomposition component

        Parameters
        ----------
        component_number : list or int
            component index/es

        Examples
        -------
        >>> s = hs.load('some_file')
        >>> s.decomposition(True) # perform PCA
        >>> s.reverse_decomposition_component(1) # reverse IC 1
        >>> s.reverse_decomposition_component((0, 2)) # reverse ICs 0 and 2
        """

        target = self.learning_results

        for i in [component_number, ]:
            target.factors[:, i] *= -1
            target.loadings[:, i] *= -1

    def reverse_bss_component(self, component_number):
        """Reverse the independent component

        Parameters
        ----------
        component_number : list or int
            component index/es

        Examples
        -------
        >>> s = hs.load('some_file')
        >>> s.decomposition(True) # perform PCA
        >>> s.blind_source_separation(3)  # perform ICA on 3 PCs
        >>> s.reverse_bss_component(1) # reverse IC 1
        >>> s.reverse_bss_component((0, 2)) # reverse ICs 0 and 2
        """

        target = self.learning_results

        for i in [component_number, ]:
            target.bss_factors[:, i] *= -1
            target.bss_loadings[:, i] *= -1
            target.unmixing_matrix[i, :] *= -1

    def _unmix_components(self):
        lr = self.learning_results
        w = lr.unmixing_matrix
        n = len(w)
        if lr.on_loadings:
            lr.bss_loadings = np.dot(lr.loadings[:, :n], w.T)
            lr.bss_factors = np.dot(lr.factors[:, :n], np.linalg.inv(w))
        else:

            lr.bss_factors = np.dot(lr.factors[:, :n], w.T)
            lr.bss_loadings = np.dot(lr.loadings[:, :n], np.linalg.inv(w))

    def _auto_reverse_bss_component(self, target):
        n_components = target.bss_factors.shape[1]
        for i in range(n_components):
            minimum = np.nanmin(target.bss_loadings[:, i])
            maximum = np.nanmax(target.bss_loadings[:, i])
            if minimum < 0 and -minimum > maximum:
                self.reverse_bss_component(i)
                _logger.info("IC %i reversed" % i)

    def _calculate_recmatrix(self, components=None, mva_type=None,):
        """
        Rebuilds SIs from selected components

        Parameters
        ------------
        components : None, int, or list of ints
             if None, rebuilds SI from all components
             if int, rebuilds SI from components in range 0-given int
             if list of ints, rebuilds SI from only components in given list
        mva_type : string, currently either 'decomposition' or 'bss'
             (not case sensitive)

        Returns
        -------
        Signal instance
        """

        target = self.learning_results

        if mva_type.lower() == 'decomposition':
            factors = target.factors
            loadings = target.loadings.T
        elif mva_type.lower() == 'bss':
            factors = target.bss_factors
            loadings = target.bss_loadings.T
        if components is None:
            a = np.dot(factors, loadings)
            signal_name = 'model from %s with %i components' % (
                mva_type, factors.shape[1])
        elif hasattr(components, '__iter__'):
            tfactors = np.zeros((factors.shape[0], len(components)))
            tloadings = np.zeros((len(components), loadings.shape[1]))
            for i in range(len(components)):
                tfactors[:, i] = factors[:, components[i]]
                tloadings[i, :] = loadings[components[i], :]
            a = np.dot(tfactors, tloadings)
            signal_name = 'model from %s with components %s' % (
                mva_type, components)
        else:
            a = np.dot(factors[:, :components],
                       loadings[:components, :])
            signal_name = 'model from %s with %i components' % (
                mva_type, components)

        self._unfolded4decomposition = self.unfold()
        try:
            sc = self.deepcopy()
            sc.data = a.T.reshape(self.data.shape)
            sc.metadata.General.title += ' ' + signal_name
            if target.mean is not None:
                sc.data += target.mean
        finally:
            if self._unfolded4decomposition is True:
                self.fold()
                sc.fold()
                self._unfolded4decomposition = False
        return sc

    def get_decomposition_model(self, components=None):
        """Return the spectrum generated with the selected number of principal
        components

        Parameters
        ------------
        components : None, int, or list of ints
             if None, rebuilds SI from all components
             if int, rebuilds SI from components in range 0-given int
             if list of ints, rebuilds SI from only components in given list

        Returns
        -------
        Signal instance
        """
        rec = self._calculate_recmatrix(components=components,
                                        mva_type='decomposition')
        return rec

    def get_bss_model(self, components=None):
        """Return the spectrum generated with the selected number of
        independent components

        Parameters
        ------------
        components : None, int, or list of ints
             if None, rebuilds SI from all components
             if int, rebuilds SI from components in range 0-given int
             if list of ints, rebuilds SI from only components in given list

        Returns
        -------
        Signal instance
        """
        rec = self._calculate_recmatrix(components=components, mva_type='bss',)
        return rec

    def get_explained_variance_ratio(self):
        """Return the explained variation ratio of the PCA components as a
        Signal1D.

        Returns
        -------
        s : Signal1D
            Explained variation ratio.

        See Also:
        ---------

        `plot_explained_variance_ration`, `decomposition`,
        `get_decomposition_loadings`,
        `get_decomposition_factors`.

        """
        from hyperspy._signals.signal1d import Signal1D
        target = self.learning_results
        if target.explained_variance_ratio is None:
            raise AttributeError("The explained_variance_ratio attribute is "
                                 "`None`, did you forget to perform a PCA "
                                 "decomposition?")
        s = Signal1D(target.explained_variance_ratio)
        s.metadata.General.title = self.metadata.General.title + \
            "\nPCA Scree Plot"
        s.axes_manager[-1].name = 'Principal component index'
        s.axes_manager[-1].units = ''
        return s

    def plot_explained_variance_ratio(self, n=50, log=True):
        """Plot the decomposition explained variance ratio vs index number.

        Parameters
        ----------
        n : int
            Number of components.
        log : bool
            If True, the y axis uses a log scale.

        Returns
        -------
        ax : matplotlib.axes

        See Also:
        ---------

        `get_explained_variance_ration`, `decomposition`,
        `get_decomposition_loadings`,
        `get_decomposition_factors`.

        """
        s = self.get_explained_variance_ratio()
        if n < s.axes_manager[-1].size:
            s = s.isig[:n]
        s.plot()
        ax = s._plot.signal_plot.ax
        # ax.plot(range(n), target.explained_variance_ratio[:n], 'o',
        #         label=label)
        ax.set_ylabel("Explained variance ratio")
        ax.margins(0.05)
        ax.autoscale()
        ax.lines[0].set_marker("o")
        ax.lines[0].set_linestyle("None")
        if log is True:
            ax.semilogy()
        return ax

    def plot_cumulative_explained_variance_ratio(self, n=50):
        """Plot the principal components explained variance up to the
        given number

        Parameters
        ----------
        n : int
        """
        target = self.learning_results
        if n > target.explained_variance.shape[0]:
            n = target.explained_variance.shape[0]
        cumu = np.cumsum(target.explained_variance) / np.sum(
            target.explained_variance)
        fig = plt.figure()
        ax = fig.add_subplot(111)
        ax.scatter(range(n), cumu[:n])
        ax.set_xlabel('Principal component')
        ax.set_ylabel('Cumulative explained variance ratio')
        plt.draw()
        plt.show()
        return ax

    def normalize_poissonian_noise(self, navigation_mask=None,
                                   signal_mask=None):
        """
        Scales the SI following Surf. Interface Anal. 2004; 36: 203–212
        to "normalize" the poissonian data for decomposition analysis

        Parameters
        ----------
        navigation_mask : boolen numpy array
        signal_mask  : boolen numpy array
        """
        _logger.info(
            "Scaling the data to normalize the (presumably)"
            " Poissonian noise")
        with self.unfolded():
            # The rest of the code assumes that the first data axis
            # is the navigation axis. We transpose the data if that is not the
            # case.
            dc = (self.data if self.axes_manager[0].index_in_array == 0
                  else self.data.T)
            if navigation_mask is None:
                navigation_mask = slice(None)
            else:
                navigation_mask = ~navigation_mask.ravel()
            if signal_mask is None:
                signal_mask = slice(None)
            else:
                signal_mask = ~signal_mask
            # Rescale the data to gaussianize the poissonian noise
            aG = dc[:, signal_mask][navigation_mask, :].sum(1).squeeze()
            bH = dc[:, signal_mask][navigation_mask, :].sum(0).squeeze()
            # Checks if any is negative
            if (aG < 0).any() or (bH < 0).any():
                raise ValueError(
                    "Data error: negative values\n"
                    "Are you sure that the data follow a poissonian "
                    "distribution?")

            self._root_aG = np.sqrt(aG)[:, np.newaxis]
            self._root_bH = np.sqrt(bH)[np.newaxis, :]
            # We first disable numpy's warning when the result of an
            # operation produces nans
            np.seterr(invalid='ignore')
            dc[:, signal_mask][navigation_mask, :] /= (self._root_aG *
                                                       self._root_bH)
            # Enable numpy warning
            np.seterr(invalid=None)
            # Set the nans resulting from 0/0 to zero
            dc[:, signal_mask][navigation_mask, :] = \
                np.nan_to_num(dc[:, signal_mask][navigation_mask, :])

    def undo_treatments(self):
        """Undo normalize_poissonian_noise"""
        _logger.info("Undoing data pre-treatments")
        self.data[:] = self._data_before_treatments
        del self._data_before_treatments


class LearningResults(object):
    # Decomposition
    factors = None
    loadings = None
    explained_variance = None
    explained_variance_ratio = None
    decomposition_algorithm = None
    poissonian_noise_normalized = None
    output_dimension = None
    mean = None
    centre = None
    # Unmixing
    bss_algorithm = None
    unmixing_matrix = None
    bss_factors = None
    bss_loadings = None
    # Shape
    unfolded = None
    original_shape = None
    # Masks
    navigation_mask = None
    signal_mask = None

    def save(self, filename, overwrite=None):
        """Save the result of the decomposition and demixing analysis
        Parameters
        ----------
        filename : string
        overwrite : {True, False, None}
            If True(False) overwrite(don't overwrite) the file if it exists.
            If None (default) ask what to do if file exists.
        """
        kwargs = {}
        for attribute in [
            v for v in dir(self) if not isinstance(
                getattr(
                    self,
                    v),
                types.MethodType) and not v.startswith('_')]:
            kwargs[attribute] = self.__getattribute__(attribute)
        # Check overwrite
        if overwrite is None:
            overwrite = io_tools.overwrite(filename)
        # Save, if all went well!
        if overwrite is True:
            np.savez(filename, **kwargs)

    def load(self, filename):
        """Load the results of a previous decomposition and
         demixing analysis from a file.
        Parameters
        ----------
        filename : string
        """
        decomposition = np.load(filename)
        for key, value in decomposition.items():
            if value.dtype == np.dtype('object'):
                value = None
            setattr(self, key, value)
        _logger.info("\n%s loaded correctly" % filename)
        # For compatibility with old version ##################
        if hasattr(self, 'algorithm'):
            self.decomposition_algorithm = self.algorithm
            del self.algorithm
        if hasattr(self, 'V'):
            self.explained_variance = self.V
            del self.V
        if hasattr(self, 'w'):
            self.unmixing_matrix = self.w
            del self.w
        if hasattr(self, 'variance2one'):
            del self.variance2one
        if hasattr(self, 'centered'):
            del self.centered
        if hasattr(self, 'pca_algorithm'):
            self.decomposition_algorithm = self.pca_algorithm
            del self.pca_algorithm
        if hasattr(self, 'ica_algorithm'):
            self.bss_algorithm = self.ica_algorithm
            del self.ica_algorithm
        if hasattr(self, 'v'):
            self.loadings = self.v
            del self.v
        if hasattr(self, 'scores'):
            self.loadings = self.scores
            del self.scores
        if hasattr(self, 'pc'):
            self.loadings = self.pc
            del self.pc
        if hasattr(self, 'ica_scores'):
            self.bss_loadings = self.ica_scores
            del self.ica_scores
        if hasattr(self, 'ica_factors'):
            self.bss_factors = self.ica_factors
            del self.ica_factors
        #
        # Output_dimension is an array after loading, convert it to int
        if hasattr(self, 'output_dimension') and self.output_dimension \
                is not None:
            self.output_dimension = int(self.output_dimension)
        self.summary()

    def summary(self):
        """Prints a summary of the decomposition and demixing parameters
         to the stdout
        """
        summary_str = (
            "Decomposition parameters:\n"
            "-------------------------\n\n" +
            ("Decomposition algorithm : \t%s\n" %
                self.decomposition_algorithm) +
            ("Poissonian noise normalization : %s\n" %
                self.poissonian_noise_normalized) +
            ("Output dimension : %s\n" % self.output_dimension) +
            ("Centre : %s" % self.centre))
        if self.bss_algorithm is not None:
            summary_str += (
                "\n\nDemixing parameters:\n"
                "------------------------\n" +
                ("BSS algorithm : %s" % self.bss_algorithm) +
                ("Number of components : %i" % len(self.unmixing_matrix)))
        _logger.info(summary_str)

    def crop_decomposition_dimension(self, n):
        """
        Crop the score matrix up to the given number.
        It is mainly useful to save memory and reduce the storage size
        """
        _logger.info("trimming to %i dimensions" % n)
        self.loadings = self.loadings[:, :n]
        if self.explained_variance is not None:
            self.explained_variance = self.explained_variance[:n]
        self.factors = self.factors[:, :n]

    def _transpose_results(self):
        (self.factors, self.loadings, self.bss_factors,
            self.bss_loadings) = (self.loadings, self.factors,
                                  self.bss_loadings, self.bss_factors)<|MERGE_RESOLUTION|>--- conflicted
+++ resolved
@@ -119,12 +119,7 @@
         normalize_poissonian_noise : bool
             If True, scale the SI to normalize Poissonian noise
         algorithm : 'svd' | 'fast_svd' | 'mlpca' | 'fast_mlpca' | 'nmf' |
-<<<<<<< HEAD
             'sparse_pca' | 'mini_batch_sparse_pca' | 'RPCA_GoDec' | 'ORPCA'
-
-=======
-            'sparse_pca' | 'mini_batch_sparse_pca'
->>>>>>> 26e9c921
         output_dimension : None or int
             number of components to keep/calculate
         centre : None | 'variables' | 'trials'
@@ -150,12 +145,9 @@
         reproject : None | signal | navigation | both
             If not None, the results of the decomposition will be projected in
             the selected masked area.
-<<<<<<< HEAD
-=======
         return_info: bool, default False
             The result of the decomposition is stored internally. However, some algorithms generate some extra
             information that is not stored. If True (the default is False) return any extra information if available
->>>>>>> 26e9c921
 
         See also
         --------
