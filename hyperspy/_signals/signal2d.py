--- conflicted
+++ resolved
@@ -39,12 +39,6 @@
 from hyperspy._signals.common_signal2d import CommonSignal2D
 from hyperspy.signal_tools import PeaksFinder2D
 from hyperspy.docstrings.plot import (
-<<<<<<< HEAD
-    BASE_PLOT_DOCSTRING, PLOT2D_DOCSTRING, KWARGS_DOCSTRING)
-from hyperspy.docstrings.signal import SHOW_PROGRESSBAR_ARG, PARALLEL_ARG
-# from functools import partial
-# from _shared.fft import fftmodule, next_fast_len
-=======
     BASE_PLOT_DOCSTRING, BASE_PLOT_DOCSTRING_PARAMETERS, PLOT2D_DOCSTRING,
     PLOT2D_KWARGS_DOCSTRING)
 from hyperspy.docstrings.signal import SHOW_PROGRESSBAR_ARG, PARALLEL_ARG, MAX_WORKERS_ARG
@@ -53,7 +47,6 @@
         find_local_max, find_peaks_max, find_peaks_minmax, find_peaks_zaefferer,
         find_peaks_stat, find_peaks_log, find_peaks_dog, find_peaks_xc)
 
->>>>>>> 9c841616
 
 _logger = logging.getLogger(__name__)
 
