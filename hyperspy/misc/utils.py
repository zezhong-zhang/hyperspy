# -*- coding: utf-8 -*-
# Copyright 2007-2011 The Hyperspy developers
#
# This file is part of  Hyperspy.
#
#  Hyperspy is free software: you can redistribute it and/or modify
# it under the terms of the GNU General Public License as published by
# the Free Software Foundation, either version 3 of the License, or
# (at your option) any later version.
#
#  Hyperspy is distributed in the hope that it will be useful,
# but WITHOUT ANY WARRANTY; without even the implied warranty of
# MERCHANTABILITY or FITNESS FOR A PARTICULAR PURPOSE.  See the
# GNU General Public License for more details.
#
# You should have received a copy of the GNU General Public License
# along with  Hyperspy.  If not, see <http://www.gnu.org/licenses/>.

from __future__ import division
import copy
import types
import  math
import glob
import os
import re
from StringIO import StringIO
import codecs
try:
    from collections import OrderedDict
    ordict = True
except ImportError:
    # happens with Python < 2.7
    ordict = False

import numpy as np
import scipy as sp
import scipy.interpolate
import scipy.signal
import scipy.ndimage
from scipy.signal import medfilt
import matplotlib.pyplot as plt

from hyperspy.gui import messages as messagesui
import hyperspy.defaults_parser

def dump_dictionary(file, dic, string = 'root', node_separator = '.',
                    value_separator = ' = '):
    for key in dic.keys():
        if isinstance(dic[key], dict):
            dump_dictionary(file, dic[key], string + node_separator + key)
        else:
            file.write(string + node_separator + key + value_separator +
            str(dic[key]) + '\n')

def sarray2dict(sarray, dictionary = None):
    '''Converts a struct array to an ordered dictionary

    Parameters
    ----------
    sarray: struct array
    dictionary: None or dic
        If dictionary is not None the content of sarray will be appended to the
        given dictonary

    Returns
    -------
    Ordered dictionary

    '''
    if dictionary is None:
        if ordict:
            dictionary = OrderedDict()
        else:
            print("\nWARNING:")
            print("sarray2dict")
            print("OrderedDict is not available, using a standard dictionary.\n")
            dictionary = {}
    for name in sarray.dtype.names:
        dictionary[name] = sarray[name][0] if len(sarray[name]) == 1 \
        else sarray[name]
    return dictionary

def generate_axis(origin,step,N,index=0):
    """Creates an axis given the origin, step and number of channels

    Alternatively, the index of the origin channel can be specified.

    Parameters
    ----------
    origin : float
    step : float
    N : number of channels
    index : int
        index number of the origin

    Returns
    -------
    Numpy array
    """
    return np.linspace(origin-index*step, origin+step*(N-1-index), N)

def check_cube_dimensions(sp1, sp2, warn = True):
    """Checks if the given SIs has the same dimensions.

    Parameters
    ----------
    sp1, sp2 : Spectrum instances
    warn : bool
        If True, produce a warning message if the SIs do not have the same
        dimensions
    Returns
    -------
    Boolean
    """
    if sp1.data_cube.shape == sp2.data_cube.shape:
        return True
    else:
        if warn:
            print \
            "The given SI objects do not have the same cube dimensions"
        return False

def check_energy_dimensions(sp1, sp2, warn = True, sp2_name = None):
    """Checks if sp2 is a single spectrum with the same energy dimension as sp1

    Parameters
    ----------
    sp1, sp2 : Spectrum instances
    warn : bool
        If True, produce a warning message if the SIs do not have the same
        dimensions

    Returns
    -------
    Boolean
    """
    sp2_dim = len(sp2.data_cube.squeeze().shape)
    sp1_Edim = sp1.data_cube.shape[0]
    sp2_Edim = sp2.data_cube.shape[0]

    if sp2_dim == 1:
        if sp1_Edim == sp2_Edim:
            return True
        else:
            if warn:
                print "The spectra must have the same energy dimensions"
            return False
    else:
        if warn:
            print "The %s should be unidimensional" % sp2_name
        return False

def unfold_if_multidim(signal):
    """Unfold the SI if it is 2D

    Parameters
    ----------
    signal : Signal instance

    Returns
    -------

    Boolean. True if the SI was unfolded by the function.
    """
    if len(signal.axes_manager._axes)>2:
        print "Automatically unfolding the SI"
        signal.unfold()
        return True
    else:
        return False
        
def _estimate_gain(ns, cs,
                   weighted=False,
                   higher_than=None, 
                   plot_results=False,
                   binning=0,
                   pol_order=1):
    if binning > 0:
        factor = 2 ** binning
        remainder = np.mod(ns.shape[1], factor)
        if remainder != 0:
            ns = ns[:,remainder:]
            cs = cs[:,remainder:]
        new_shape = (ns.shape[0], ns.shape[1]/factor)
        ns = rebin(ns, new_shape)
        cs = rebin(cs, new_shape)

    noise = ns - cs
    variance = np.var(noise, 0)
    average = np.mean(cs, 0).squeeze()

    # Select only the values higher_than for the calculation
    if higher_than is not None:
        sorting_index_array = np.argsort(average)
        average_sorted = average[sorting_index_array]
        average_higher_than = average_sorted > higher_than
        variance_sorted = variance.squeeze()[sorting_index_array]
        variance2fit = variance_sorted[average_higher_than]
        average2fit = average_sorted[average_higher_than]
    else:
        variance2fit = variance
        average2fit = average
        
    fit = np.polyfit(average2fit, variance2fit, pol_order)
    if weighted is True:
        from hyperspy.signals.spectrum import Spectrum
        from hyperspy.model import Model
        from hyperspy.components import Line
        s = Spectrum(varso[avesoh])
        s.axes_manager.signal_axes[0].axis = aveso[avesoh]
        m = Model(s)
        l = Line()
        l.a.value = fit[1]
        l.b.value = fit[0]
        m.append(l)
        m.fit(weights = True)
        fit[0] = l.b.value
        fit[1] = l.a.value
        
    if plot_results is True:
        plt.figure()
        plt.scatter(average.squeeze(), variance.squeeze())
        plt.xlabel('Counts')
        plt.ylabel('Variance')
        plt.plot(average2fit, np.polyval(fit,average2fit), color = 'red')
    results = {'fit' : fit, 'variance' : variance.squeeze(),
    'counts' : average.squeeze()}
    
    return results

def _estimate_correlation_factor(g0, gk,k):
    a = math.sqrt(g0/gk)
    e = k*(a-1)/(a-k)
    c = (1 - e)**2
    return c    

def estimate_variance_parameters(
    noisy_signal,
    clean_signal,
    mask=None,
    pol_order=1,
    higher_than=None,
    return_results=False,
    plot_results=True,
    weighted=False):
    """Find the scale and offset of the Poissonian noise

    By comparing an SI with its denoised version (i.e. by PCA), 
    this plots an
    estimation of the variance as a function of the number of counts 
    and fits a
    polynomy to the result.

    Parameters
    ----------
    noisy_SI, clean_SI : spectrum.Spectrum instances
    mask : numpy bool array
        To define the channels that will be used in the calculation.
    pol_order : int
        The order of the polynomy.
    higher_than: float
        To restrict the fit to counts over the given value.
        
    return_results : Bool
    
    plot_results : Bool

    Returns
    -------
    Dictionary with the result of a linear fit to estimate the offset 
    and scale factor
    
    """
    fold_back_noisy =  unfold_if_multidim(noisy_signal)
    fold_back_clean =  unfold_if_multidim(clean_signal)
    ns = noisy_signal.data.copy()
    cs = clean_signal.data.copy()

    if mask is not None:
        _slice = [slice(None),] * len(ns.shape)
        _slice[noisy_signal.axes_manager.signal_axes[0].index_in_array]\
         = ~mask
        ns = ns[_slice]
        cs = cs[_slice]

    results0 = _estimate_gain(ns, cs, weighted=weighted, 
        higher_than=higher_than, plot_results=plot_results, binning=0,
        pol_order=pol_order)
        
    results2 = _estimate_gain(ns, cs, weighted=weighted, 
        higher_than=higher_than, plot_results=False, binning=2,
        pol_order=pol_order)
        
    c = _estimate_correlation_factor(results0['fit'][0],
                                     results2['fit'][0], 4)
    
    message = ("Gain factor: %.2f\n" % results0['fit'][0] +
               "Gain offset: %.2f\n" % results0['fit'][1] +
               "Correlation factor: %.2f\n" % c )
    is_ok = True
    if hyperspy.defaults_parser.preferences.General.interactive is True:
        is_ok = messagesui.information(
            message + "Would you like to store the results?")
    else:
        print message
    if is_ok:
        if not noisy_signal.mapped_parameters.has_item(
            'Variance_estimation'):
            noisy_signal.mapped_parameters.add_node(
                'Variance_estimation')
        noisy_signal.mapped_parameters.Variance_estimation.gain_factor = \
            results0['fit'][0]
        noisy_signal.mapped_parameters.Variance_estimation.gain_offset = \
            results0['fit'][1]
        noisy_signal.mapped_parameters.Variance_estimation.correlation_factor = c
        noisy_signal.mapped_parameters.Variance_estimation.\
        parameters_estimation_method = 'Hyperspy'

    if fold_back_noisy is True:
        noisy_signal.fold()
    if fold_back_clean is True:
        clean_signal.fold()
        
    if return_results is True:
        return results0

def rebin(a, new_shape):
    """Rebin SI

    rebin ndarray data into a smaller ndarray of the same rank whose dimensions
    are factors of the original dimensions. eg. An array with 6 columns and 4
    rows can be reduced to have 6,3,2 or 1 columns and 4,2 or 1 rows.
    example usages:
    >>> a=rand(6,4); b=rebin(a,3,2)
    >>> a=rand(6); b=rebin(a,2)
    Adapted from scipy cookbook

    Parameters
    ----------
    a : numpy array
    new_shape : tuple
        shape after binning

    Returns
    -------
    numpy array
    """
    shape = a.shape
    lenShape = len(shape)
    factor = np.asarray(shape)/np.asarray(new_shape)
    evList = ['a.reshape('] + \
             ['new_shape[%d],factor[%d],'%(i,i) for i in xrange(lenShape)] + \
             [')'] + ['.sum(%d)'%(i+1) for i in xrange(lenShape)]
    return eval(''.join(evList))

def estimate_drift(im1,im2):
    """Estimate the drift  between two images by cross-correlation


    It preprocess the images by applying a median filter (to smooth the images)
    and the solbi edge detection filter.

    Parameters
    ----------
    im1, im2 : Image instances

    Output
    ------
    array with the coordinates of the translation of im2 in respect to im1.
    """
    print "Estimating the spatial drift"
    im1 = im1.data_cube.squeeze()
    im2 = im2.data_cube.squeeze()
    # Apply a "denoising filter" and edge detection filter
    im1 = scipy.ndimage.sobel(scipy.signal.medfilt(im1))
    im2 = scipy.ndimage.sobel(scipy.signal.medfilt(im2))
    # Compute the cross-correlation
    _correlation = scipy.signal.correlate(im1,im2)

    shift = im1.shape - np.ones(2) - \
    np.unravel_index(_correlation.argmax(),_correlation.shape)
    print "The estimated drift is ", shift
    return shift

def savitzky_golay(data, kernel = 11, order = 4):
    """Savitzky-Golay filter

    Adapted from scipy cookbook http://www.scipy.org/Cookbook/SavitzkyGolay

    Parameters
    ----------
    data : 1D numpy array
    kernel : positiv integer > 2*order giving the kernel size - order
    order : order of the polynomial

    Returns
    -------
    returns smoothed data as a numpy array

    Example
    -------
    smoothed = savitzky_golay(<rough>, [kernel = value], [order = value]
    """
    try:
            kernel = abs(int(kernel))
            order = abs(int(order))
    except ValueError, msg:
        raise ValueError("kernel and order have to be of type int (floats will \
        be converted).")
    if kernel % 2 != 1 or kernel < 1:
        raise TypeError("kernel size must be a positive odd number, was: %d"
        % kernel)
    if kernel < order + 2:
        raise TypeError(
        "kernel is to small for the polynomals\nshould be > order + 2")

    # a second order polynomal has 3 coefficients
    order_range = range(order+1)
    N = (kernel -1) // 2
    b = np.mat([[k**i for i in order_range] for k in xrange(-N,
    N+1)])
    # since we don't want the derivative, else choose [1] or [2], respectively
    m = np.linalg.pinv(b).A[0]
    window_size = len(m)
    N = (window_size-1) // 2

    # precompute the offset values for better performance
    offsets = range(-N, N+1)
    offset_data = zip(offsets, m)

    smooth_data = list()

    # temporary data, with padded zeros
    # (since we want the same length after smoothing)
    # temporary data, extended with a mirror image to the left and right
    firstval=data[0]
    lastval=data[len(data)-1]
    #left extension: f(x0-x) = f(x0)-(f(x)-f(x0)) = 2f(x0)-f(x)
    #right extension: f(xl+x) = f(xl)+(f(xl)-f(xl-x)) = 2f(xl)-f(xl-x)
    leftpad=np.zeros(N)+2*firstval
    rightpad=np.zeros(N)+2*lastval
    leftchunk=data[1:1+N]
    leftpad=leftpad-leftchunk[::-1]
    rightchunk=data[len(data)-N-1:len(data)-1]
    rightpad=rightpad-rightchunk[::-1]
    data = np.concatenate((leftpad, data))
    data = np.concatenate((data, rightpad))

#    data = np.concatenate((np.zeros(N), data, np.zeros(N)))
    for i in xrange(N, len(data) - N):
            value = 0.0
            for offset, weight in offset_data:
                value += weight * data[i + offset]
            smooth_data.append(value)
    return np.array(smooth_data)

# Functions to calculates de savitzky-golay filter from
def resub(D, rhs):
    """solves D D^T = rhs by resubstituion.
    D is lower triangle-matrix from cholesky-decomposition
    http://www.procoders.net
    """

    M = D.shape[0]
    x1= np.zeros((M,),float)
    x2= np.zeros((M,),float)

    # resub step 1
    for l in xrange(M):
        sum_ = rhs[l]
        for n in xrange(l):
            sum_ -= D[l,n]*x1[n]
        x1[l] = sum_/D[l,l]

    # resub step 2
    for l in xrange(M-1,-1,-1):
        sum_ = x1[l]
        for n in xrange(l+1,M):
            sum_ -= D[n,l]*x2[n]
        x2[l] = sum_/D[l,l]

    return x2


def calc_coeff(num_points, pol_degree, diff_order=0):
    """Calculates filter coefficients for symmetric savitzky-golay filter.
    http://www.procoders.net
    see: http://www.nrbook.com/a/bookcpdf/c14-8.pdf

    num_points   means that 2*num_points+1 values contribute to the
                 smoother.

    pol_degree   is degree of fitting polynomial

    diff_order   is degree of implicit differentiation.
                 0 means that filter results in smoothing of function
                 1 means that filter results in smoothing the first
                                             derivative of function.
                 and so on ...
    """

    # setup normal matrix
    A = np.zeros((2*num_points+1, pol_degree+1), float)
    for i in xrange(2*num_points+1):
        for j in xrange(pol_degree+1):
            A[i,j] = math.pow(i-num_points, j)

    # calculate diff_order-th row of inv(A^T A)
    ATA = np.dot(A.transpose(), A)
    rhs = np.zeros((pol_degree+1,), float)
    rhs[diff_order] = 1
    D = np.linalg.cholesky(ATA)
    wvec = resub(D, rhs)

    # calculate filter-coefficients
    coeff = np.zeros((2*num_points+1,), float)
    for n in xrange(-num_points, num_points+1):
        x = 0.0
        for m in xrange(pol_degree+1):
            x += wvec[m]*pow(n, m)
        coeff[n+num_points] = x
    return coeff * (-1) ** diff_order
    

def smooth(data, coeff):
    """applies coefficients calculated by calc_coeff() to signal
    http://www.procoders.net
    """
    # temporary data, extended with a mirror image to the left and right
    N = np.size(coeff-1)/2
    firstval=data[0]
    lastval=data[len(data)-1]
#    left extension: f(x0-x) = f(x0)-(f(x)-f(x0)) = 2f(x0)-f(x)
#    right extension: f(xl+x) = f(xl)+(f(xl)-f(xl-x)) = 2f(xl)-f(xl-x)
    leftpad=np.zeros(N)+2*firstval
    rightpad=np.zeros(N)+2*lastval
    leftchunk=data[1:1+N]
    leftpad=leftpad-leftchunk[::-1]
    rightchunk=data[len(data)-N-1:len(data)-1]
    rightpad=rightpad-rightchunk[::-1]
    data = np.concatenate((leftpad, data))
    data = np.concatenate((data, rightpad))
    res = np.convolve(data, coeff)
    return res[N:-N][len(leftpad):-len(rightpad)]

def sg(data, num_points, pol_degree, diff_order=0):
    """Savitzky-Golay filter
    http://www.procoders.net
    """
    coeff = calc_coeff(num_points, pol_degree, diff_order)
    return smooth(data, coeff)

def lowess(x, y, f=2/3., iter=3):
    """lowess(x, y, f=2./3., iter=3) -> yest

    Lowess smoother: Robust locally weighted regression.
    The lowess function fits a nonparametric regression curve to a scatterplot.
    The arrays x and y contain an equal number of elements; each pair
    (x[i], y[i]) defines a data point in the scatterplot. The function returns
    the estimated (smooth) values of y.

    The smoothing span is given by f. A larger value for f will result in a
    smoother curve. The number of robustifying iterations is given by iter. The
    function will run faster with a smaller number of iterations.

    Code adapted from Biopython:

    Original doc:

    This module implements the Lowess function for nonparametric regression.

    Functions:
    lowess        Fit a smooth nonparametric regression curve to a scatterplot.

    For more information, see

    William S. Cleveland: "Robust locally weighted regression and smoothing
    scatterplots", Journal of the American Statistical Association, December 1979,
    volume 74, number 368, pp. 829-836.

    William S. Cleveland and Susan J. Devlin: "Locally weighted regression: An
    approach to regression analysis by local fitting", Journal of the American
    Statistical Association, September 1988, volume 83, number 403, pp. 596-610.
    """
    n = len(x)
    r = int(np.ceil(f*n))
    h = [np.sort(abs(x-x[i]))[r] for i in xrange(n)]
    w = np.clip(abs(([x]-np.transpose([x]))/h),0.0,1.0)
    w = 1-w*w*w
    w = w*w*w
    yest = np.zeros(n,'d')
    delta = np.ones(n,'d')
    for iteration in xrange(iter):
        for i in xrange(n):
            weights = delta * w[:,i]
            b = np.array([np.sum(weights*y), np.sum(weights*y*x)])
            A = np.array([[np.sum(weights), np.sum(weights*x)],
                     [np.sum(weights*x), np.sum(weights*x*x)]])
            beta = np.linalg.solve(A,b)
            yest[i] = beta[0] + beta[1]*x[i]
        residuals = y-yest
        s = np.median(abs(residuals))
        delta = np.clip(residuals/(6*s),-1,1)
        delta = 1-delta*delta
        delta = delta*delta
    return yest


def wavelet_poissonian_denoising(spectrum):
    """Denoise data with pure Poissonian noise using wavelets

    Wrapper around the R packages EbayesThresh and wavethresh

    Parameters
    ----------
    spectrum : spectrum instance

    Returns
    -------
    Spectrum instance.
    """
    import_rpy()
    rpy.r.library('EbayesThresh')
    rpy.r.library('wavethresh')
    rpy.r['<-']('X',spectrum)
    rpy.r('XHF <- hft(X)')
    rpy.r('XHFwd  <- wd(XHF, bc="symmetric")')
    rpy.r('XHFwdT  <- ebayesthresh.wavelet(XHFwd)')
    rpy.r('XHFdn  <- wr(XHFwdT)')
    XHFest = rpy.r('XHFest <- hft.inv(XHFdn)')
    return XHFest

def wavelet_gaussian_denoising(spectrum):
    """Denoise data with pure Gaussian noise using wavelets

    Wrapper around the R packages EbayesThresh and wavethresh

    Parameters
    ----------
    spectrum : spectrum instance

    Returns
    -------
    Spectrum instance.
    """
    import_rpy()
    rpy.r.library('EbayesThresh')
    rpy.r.library('wavethresh')
    rpy.r['<-']('X',spectrum)
    rpy.r('Xwd  <- wd(X, bc="symmetric")')
    rpy.r('XwdT  <- ebayesthresh.wavelet(Xwd)')
    Xdn = rpy.r('Xdn  <- wr(XwdT)')
    return Xdn

def wavelet_dd_denoising(spectrum):
    """Denoise data with arbitraty noise using wavelets

    Wrapper around the R packages EbayesThresh, wavethresh and DDHFm

    Parameters
    ----------
    spectrum : spectrum instance

    Returns
    -------
    Spectrum instance.
    """
    import_rpy()
    rpy.r.library('EbayesThresh')
    rpy.r.library('wavethresh')
    rpy.r.library('DDHFm')
    rpy.r['<-']('X',spectrum)
    rpy.r('XDDHF <- ddhft.np.2(X)')
    rpy.r('XDDHFwd  <- wd(XDDHF$hft,filter.number = 8, bc="symmetric" )')
    rpy.r('XDDHFwdT  <- ebayesthresh.wavelet(XDDHFwd)')
    rpy.r('XDDHFdn  <- wr(XDDHFwdT)')
    rpy.r('XDDHF$hft  <- wr(XDDHFwdT)')
    XHFest = rpy.r('XHFest <- ddhft.np.inv(XDDHF)')
    return XHFest

def loess(y,x = None, span = 0.2):
    """locally weighted scatterplot smoothing

    Wrapper around the R funcion loess

    Parameters
    ----------
    spectrum : spectrum instance
    span : float
        parameter to control the smoothing

    Returns
    -------
    Spectrum instance.
    """
    import_rpy()
    if x is None:
        x = np.arange(0,len(y))
    rpy.r['<-']('x',x)
    rpy.r['<-']('y',y)
    rpy.r('y.loess <- loess(y ~ x, span = %s, data.frame(x=x, y=y))' % span)
    loess = rpy.r('y.predict <- predict(y.loess, data.frame(x=x))')
    return loess



def ALS(s, thresh =.001, nonnegS = True, nonnegC = True):
    """Alternate least squares

    Wrapper around the R's ALS package

    Parameters
    ----------
    s : Spectrum instance
    threshold : float
        convergence criteria
    nonnegS : bool
        if True, impose non-negativity constraint on the components
    nonnegC : bool
        if True, impose non-negativity constraint on the maps

    Returns
    -------
    Dictionary
    """
    import_rpy()
#    Format
#    ic format (channels, components)
#    W format (experiment, components)
#    s format (experiment, channels)

    nonnegS = 'TRUE' if nonnegS is True else 'FALSE'
    nonnegC = 'TRUE' if nonnegC is True else 'FALSE'
    print "Non negative constraint in the sources: ", nonnegS
    print "Non negative constraint in the mixing matrix: ", nonnegC

    refold = unfold_if_2D(s)
    W = s._calculate_recmatrix().T
    ic = np.ones(s.ic.shape)
    rpy.r.library('ALS')
    rpy.r('W = NULL')
    rpy.r('ic = NULL')
    rpy.r('d1 = NULL')
    rpy.r['<-']('d1', s.data_cube.squeeze().T)
    rpy.r['<-']('W', W)
    rpy.r['<-']('ic', ic)
    i = 0
    # Workaround a bug in python rpy version 1
    while hasattr(rpy.r, 'test' + str(i)):
        rpy.r('test%s = NULL' % i)
        i+=1
    rpy.r('test%s = als(CList = list(W), thresh = %s, S = ic,\
     PsiList = list(d1), nonnegS = %s, nonnegC = %s)' %
     (i, thresh, nonnegS, nonnegC))
    if refold:
        s.fold()
    exec('als_result = rpy.r.test%s' % i)
    return als_result



def amari(C,A):
    """Amari test for ICA
    Adapted from the MILCA package http://www.klab.caltech.edu/~kraskov/MILCA/

    Parameters
    ----------
    C : numpy array
    A : numpy array
    """
    b,a = C.shape

    dummy= np.dot(np.linalg.pinv(A),C)
    dummy = np.sum(_ntu(np.abs(dummy)),0)-1

    dummy2 = np.dot(np.linalg.pinv(C),A)
    dummy2 = np.sum(_ntu(np.abs(dummy2)),0)-1

    out=(np.sum(dummy)+np.sum(dummy2))/(2*a*(a-1))
    return out

def _ntu(C):
    m, n = C.shape
    CN = C.copy() * 0
    for t in xrange(n):
        CN[:,t] = C[:,t] / np.max(np.abs(C[:,t]))
    return CN

def analyze_readout(spectrum):
    """Readout diagnostic tool

    Parameters
    ----------
    spectrum : Spectrum instance

    Returns
    -------
    tuple of float : (variance, mean, normalized mean as a function of time)
    """
    s = spectrum
    # If it is 2D, sum the first axis.
    if s.data_cube.shape[2] > 1:
        dc = s.data_cube.sum(1)
    else:
        dc = s.data_cube.squeeze()
    time_mean = dc.mean(0).squeeze()
    norm_time_mean = time_mean / time_mean.mean()
    corrected_dc = dc * (1/norm_time_mean.reshape((1,-1)))
    channel_mean = corrected_dc.mean(1)
    variance = (corrected_dc - channel_mean.reshape((-1,1))).var(0)
    return variance, channel_mean, norm_time_mean

def multi_readout_analyze(folder, ccd_height = 100., plot = True, freq = None):
    """Analyze several readout measurements in different files for readout
    diagnosys

    The readout files in dm3 format must be contained in a folder, preferentely
    numered in the order of acquisition.

    Parameters
    ----------
    folder : string
        Folder where the dm3 readout files are stored
    ccd_heigh : float
    plot : bool
    freq : float
        Frequency of the camera

    Returns
    -------
    Dictionary
    """
    from spectrum import Spectrum
    files = glob.glob1(folder, '*.nc')
    if not files:
        files = glob.glob1(folder, '*.dm3')
    spectra = []
    variances = []
    binnings = []
    for f in files:
        print os.path.join(folder,f)
        s = Spectrum(os.path.join(folder,f))
        variance, channel_mean, norm_time_mean = analyze_readout(s)
        s.readout_analysis = {}
        s.readout_analysis['variance'] = variance.mean()
        s.readout_analysis['pattern'] = channel_mean
        s.readout_analysis['time'] = norm_time_mean
        if not hasattr(s,'binning'):
            s.binning = float(os.path.splitext(f)[0][1:])
            if freq:
                s.readout_frequency = freq
                s.ccd_height = ccd_height
            s.save(f)
        spectra.append(s)
        binnings.append(s.binning)
        variances.append(variance.mean())
    pixels = ccd_height / np.array(binnings)
    plt.scatter(pixels, variances, label = 'data')
    fit = np.polyfit(pixels, variances,1, full = True)
    if plot:
        x = np.linspace(0,pixels.max(),100)
        y = x*fit[0][0] + fit[0][1]
        plt.plot(x,y, label = 'linear fit')
        plt.xlabel('number of pixels')
        plt.ylabel('variance')
        plt.legend(loc = 'upper left')

    print "Variance = %s * pixels + %s" % (fit[0][0], fit[0][1])
    dictio = {'pixels': pixels, 'variances': variances, 'fit' : fit,
    'spectra' : spectra}
    return dictio
# 
# def chrono_align_and_sum(spectrum, energy_range = (None, None),
                         # spatial_shape = None):
    # """Alignment and sum of a chrono-spim SI
# 
    # Parameters
    # ----------
    # spectrum : Spectrum instance
        # Chrono-spim
    # energy_range : tuple of floats
        # energy interval in which to perform the alignment in energy units
    # axis : int
    # """
    # from spectrum import Spectrum
    # dc = spectrum.data_cube
    # min_energy_size = dc.shape[0]
# #    i = 0
    # new_dc = None
# 
    # # For the progress bar to work properly we must capture the output of the
    # # functions that are called during the alignment process
    # import cStringIO
    # import sys
    # capture_output = cStringIO.StringIO()
# 
    # from hyperspy.misc.progressbar import progressbar
    # pbar = progressbar(maxval = dc.shape[2] - 1)
    # for i in xrange(dc.shape[2]):
        # pbar.update(i)
        # sys.stdout = capture_output
        # s = Spectrum({'calibration': {'data_cube' : dc[:,:,i]}})
        # s.get_calibration_from(spectrum)
        # s.find_low_loss_origin()
        # s.align(energy_range, progress_bar = False)
        # min_energy_size = min(s.data_cube.shape[0], min_energy_size)
        # if new_dc is None:
            # new_dc = s.data_cube.sum(1)
        # else:
            # new_dc = np.concatenate([new_dc[:min_energy_size],
                                     # s.data_cube.sum(1)[:min_energy_size]], 1)
        # sys.stdout = sys.__stdout__
    # pbar.finish()
    # spectrum.data_cube = new_dc
    # spectrum.get_dimensions_from_cube()
    # spectrum.find_low_loss_origin()
    # spectrum.align(energy_range)
    # spectrum.find_low_loss_origin()
    # if spatial_shape is not None:
        # spectrum.data_cube = spectrum.data_cube.reshape(
        # [spectrum.data_cube.shape[0]] + list(spatial_shape))
        # spectrum.data_cube = spectrum.data_cube.swapaxes(1,2)
        # spectrum.get_dimensions_from_cube()

def copy_energy_calibration(from_spectrum, to_spectrum):
    """Copy the energy calibration between two SIs

    Parameters
    ----------
    from_spectrum, to spectrum : Spectrum instances
    """
    f = from_spectrum
    t = to_spectrum
    t.energyscale = f.energyscale
    t.energyorigin = f.energyorigin
    t.energyunits = f.energyunits
    t.get_dimensions_from_cube()
    t.updateenergy_axis()



def str2num(string, **kargs):
    """Transform a a table in string form into a numpy array

    Parameters
    ----------
    string : string

    Returns
    -------
    numpy array
    """
    stringIO = StringIO(string)
    return np.loadtxt(stringIO, **kargs)

def PL_signal_ratio(E, delta = 1000., exponent = -1.96):
    """Ratio between the intensity at E and E+delta in a powerlaw

    Parameters:
    -----------
    E : float or array
    delta : float
    exponent :  float
    """
    return ((E+float(delta))/E)**exponent

def order_of_magnitude(number):
    """Order of magnitude of the given number

    Parameters
    ----------
    number : float

    Returns
    -------
    Float
    """
    return math.floor(math.log10(number))

def bragg_scattering_angle(d, E0 = 100):
    """
    Parameters
    ----------
    d : float
        interplanar distance in m
    E0 : float
        Incident energy in keV

    Returns
    -------
    float : Semiangle of scattering of the first order difracted beam. This is
    two times the bragg angle.
    """

    gamma = 1 + E0 / 511.
    v_rel = np.sqrt(1-1/gamma**2)
    e_lambda = 2*np.pi/(2590e9*(gamma*v_rel)) # m
    print "Lambda = ", e_lambda

    return e_lambda / d

def effective_Z(Z_list, exponent = 2.94):
    """Effective atomic number of a compound or mixture

    exponent = 2.94 for X-ray absorption

    Parameters
    ----------
    Z_list : list
        A list of tuples (f,Z) where f is the number of atoms of the element in
        the molecule and Z its atomic number

    Return
    ------
    float
    """
    exponent = float(exponent)
    temp = 0
    total_e = 0
    for Z in Z_list:
        temp += Z[1]*Z[1]**exponent
        total_e += Z[0]*Z[1]
    print total_e
    return (temp/total_e)**(1/exponent)

def power_law_perc_area(E1,E2, r):
    a = E1
    b = E2
    return 100*((a**r*r-a**r)*(a/(a**r*r-a**r)-(b+a)/((b+a)**r*r-(b+a)**r)))/a

def rel_std_of_fraction(a, std_a, b, std_b, corr_factor=1):
    rel_a = std_a/a
    rel_b = std_b/b
    return np.sqrt(rel_a**2 + rel_b**2 -
                   2 * rel_a * rel_b * corr_factor)

def ratio(edge_A, edge_B):
    a = edge_A.intensity.value
    std_a = edge_A.intensity.std
    b = edge_B.intensity.value
    std_b = edge_B.intensity.std
    ratio = a/b
    ratio_std = ratio * rel_std_of_fraction(a, std_a,b, std_b)
    print "Ratio %s/%s %1.3f +- %1.3f " % (
        edge_A.name,
        edge_B.name,
        a/b,
        1.96*ratio_std)
    return ratio, ratio_std

  
def interpolate1D(number_of_interpolation_points, data):
    ip = number_of_interpolation_points
    ch = len(data)
    old_ax = np.linspace(0, 100, ch)
    new_ax = np.linspace(0, 100, ch * ip - (ip-1))
    interpolator = sp.interpolate.interp1d(old_ax,data)
    return interpolator(new_ax)
    
_slugify_strip_re = re.compile(r'[^\w\s-]')
_slugify_hyphenate_re = re.compile(r'[-\s]+')
def slugify(value, valid_variable_name=False):
    """
    Normalizes string, converts to lowercase, removes non-alpha characters,
    and converts spaces to hyphens.
    
    Adapted from Django's "django/template/defaultfilters.py".
    """
    import unicodedata
    if not isinstance(value, unicode):
        value = value.decode('utf8')
    value = unicodedata.normalize('NFKD', value).encode('ascii', 'ignore')
    value = unicode(_slugify_strip_re.sub('', value).strip())
    value = _slugify_hyphenate_re.sub('_', value)
    if valid_variable_name is True:
        if value[:1].isdigit():
            value = u'Number_' + value
    return value
    
class DictionaryBrowser(object):
    """A class to comfortably access some parameters as attributes
    
    """

    def __init__(self, dictionary={}):
        super(DictionaryBrowser, self).__init__()
        self._load_dictionary(dictionary)

    def _load_dictionary(self, dictionary):
        for key, value in dictionary.iteritems():
            self.__setattr__(key, value)
            
    def export(self, filename, encoding = 'utf8'):
        """Export the dictionary to a text file
        
        Parameters
        ----------
        filename : str
            The name of the file without the extension that is
            txt by default
        encoding : valid encoding str
        """
        f = codecs.open(filename, 'w', encoding = encoding)
        f.write(self._get_print_items(max_len=None))
        f.close()

    def _get_print_items(self, padding = '', max_len=20):
        """Prints only the attributes that are not methods"""
        string = ''
        eoi = len(self.__dict__)
        j = 0
        for key_, value in iter(sorted(self.__dict__.iteritems())):
            if key_[:1] == "_":
                eoi -= 1
                continue
            if type(key_) != types.MethodType:
                key = ensure_unicode(value['key'])
                value = ensure_unicode(value['value'])
                if isinstance(value, DictionaryBrowser):
                    if j == eoi - 1:
                        symbol = u'└── '
                    else:
                        symbol = u'├── '
                    string += u'%s%s%s\n' % (padding, symbol, key)
                    if j == eoi - 1:
                        extra_padding = u'    '
                    else:
                        extra_padding = u'│   '
                    string += value._get_print_items(
                        padding + extra_padding)
                else:
                    if j == eoi - 1:
                        symbol = u'└── '
                    else:
                        symbol = u'├── '
                    strvalue = unicode(value)
                    if max_len is not None and \
                        len(strvalue) > 2 * max_len:
                        right_limit = min(max_len,
                                          len(strvalue)-max_len)
                        value = u'%s ... %s' % (strvalue[:max_len],
                                              strvalue[-right_limit:])
                    string += u"%s%s%s = %s\n" % (
                                        padding, symbol, key, value)
            j += 1
        return string

    def __repr__(self):
        return self._get_print_items().encode('utf8', errors='ignore')

    def __getitem__(self,key):
        return self.__getattribute__(key)
        
    def __setitem__(self,key, value):
        self.__setattr__(key, value)
        
    def __getattribute__(self,name):
        item = super(DictionaryBrowser,self).__getattribute__(name)
        if isinstance(item, dict) and 'value' in item:
            return item['value']
        else:
            return item
            
    def __setattr__(self, key, value):
        if isinstance(value, dict):
            value = DictionaryBrowser(value)
        super(DictionaryBrowser,self).__setattr__(
                         slugify(key, valid_variable_name=True),
                         {'key' : key, 'value' : value})

    def len(self):
        return len(self.__dict__.keys())

    def keys(self):
        return self.__dict__.keys()

    def as_dictionary(self):
        par_dict = {}
        for key_, item_ in self.__dict__.iteritems():
            if type(item_) != types.MethodType:
                key = item_['key']
                if isinstance(item_['value'], DictionaryBrowser):
                    item = item_['value'].as_dictionary()
                else:
                    item = item_['value']
                par_dict.__setitem__(key, item)
        return par_dict
        
    def has_item(self, item_path):
        """Given a path, return True if it exists
        
        Parameters
        ----------
        item_path : Str
            A string describing the path with each item separated by 
            full stops (periods)
            
        Examples
        --------
        
        >>> dict = {'To' : {'be' : True}}
        >>> dict_browser = DictionaryBrowser(dict)
        >>> dict_browser.has_item('To')
        True
        >>> dict_browser.has_item('To.be')
        True
        >>> dict_browser.has_item('To.be.or')
        False
        
        
        """
        if type(item_path) is str:
            item_path = item_path.split('.')
        else:
            item_path = copy.copy(item_path)
        attrib = item_path.pop(0)
        if hasattr(self, attrib):
            if len(item_path) == 0:
                return True
            else:
                item = self[attrib]
                if isinstance(item, type(self)): 
                    return item.has_item(item_path)
                else:
                    return False
        else:
            return False
        
    def copy(self):
        return copy.copy(self)
        
    def deepcopy(self):
        return copy.deepcopy(self)
            
    def set_item(self, item_path, value):
        """Given the path and value, create the missing nodes in
        the path and assign to the last one the value
        
        Parameters
        ----------
        item_path : Str
            A string describing the path with each item separated by a 
            full stops (periods)
            
        Examples
        --------
        
        >>> dict_browser = DictionaryBrowser({})
        >>> dict_browser.set_item('First.Second.Third', 3)
        >>> dict_browser
        └── First
           └── Second
                └── Third = 3
        
        """
        if not self.has_item(item_path):
            self.add_node(item_path)
        if type(item_path) is str:
            item_path = item_path.split('.')
        if len(item_path) > 1:
            self.__getattribute__(item_path.pop(0)).set_item(
                item_path, value)
        else:
            self.__setattr__(item_path.pop(), value)



    def add_node(self, node_path):
        """Adds all the nodes in the given path if they don't exist.
        
        Parameters
        ----------
        node_path: str
            The nodes must be separated by full stops (periods).
            
        Examples
        --------
        
        >>> dict_browser = DictionaryBrowser({})
        >>> dict_browser.add_node('First.Second')
        >>> dict_browser.First.Second = 3
        >>> dict_browser
        └── First
            └── Second = 3

        """
        keys = node_path.split('.')
        for key in keys:
            if self.has_item(key) is False:
                self[key] = DictionaryBrowser()
            self = self[key]
            
            
def orthomax(A, gamma=1, reltol=1.4901e-07, maxit=256):
    #ORTHOMAX Orthogonal rotation of FA or PCA loadings.
    # Taken from metpy
    
    d,m=A.shape
    B = np.copy(A)
    T = np.eye(m)

    converged = False
    if (0 <= gamma) & (gamma <= 1):
        while converged == False:
#           Use Lawley and Maxwell's fast version
            D = 0
            for k in range(1,maxit+1):
                Dold = D
                tmp11 = np.sum(np.power(B,2),axis=0)
                tmp1 = np.matrix(np.diag(np.array(tmp11).flatten()))
                tmp2 = gamma*B
                tmp3 = d*np.power(B,3)
                L,D,M=np.linalg.svd(np.dot(A.transpose(),tmp3-np.dot(tmp2,tmp1)))
                T = np.dot(L,M)
                D = np.sum(np.diag(D))
                B = np.dot(A,T)
                if (np.abs(D - Dold)/D < reltol):
                    converged = True
                    break
    else:
#       Use a sequence of bivariate rotations
        for iter in range(1,maxit+1):
            print iter
            maxTheta = 0
            for i in range(0,m-1):
                for j in range(i,m):
                    Bi=B[:,i]
                    Bj=B[:,j]
                    u = np.multiply(Bi,Bi)-np.multiply(Bj,Bj)
                    v = 2*np.multiply(Bi,Bj)
                    usum=u.sum()
                    vsum=v.sum()
                    numer = 2*np.dot(u.transpose(),v)-2*gamma*usum*vsum/d
                    denom=np.dot(u.transpose(),u) - np.dot(v.transpose(),v) - \
                                 gamma*(usum**2 - vsum**2)/d
                    theta = np.arctan2(numer,denom)/4
                    maxTheta=max(maxTheta,np.abs(theta))
                    Tij = np.array([[np.cos(theta),-np.sin(theta)],
                                   [np.sin(theta),np.cos(theta)]])
                    B[:,[i,j]] = np.dot(B[:,[i,j]],Tij)
                    T[:,[i,j]] = np.dot(T[:,[i,j]],Tij)
            if (maxTheta < reltol):
                converged = True
                break
    return B,T
    
def append2pathname(filename, to_append):
    """Append a string to a path name
    
    Parameters
    ----------
    filename : str
    to_append : str
    
    """
    pathname, extension = os.path.splitext(filename)
    return pathname + to_append + extension
    
def incremental_filename(filename, i=1):
    """If a file with the same file name exists, returns a new filename that
    does not exists.
    
    The new file name is created by appending `-n` (where `n` is an integer)
    to path name
    
    Parameters
    ----------
    filename : str
    i : int
       The number to be appended.
    """
    
    if os.path.isfile(filename):
        new_filename = append2pathname(filename, '-%s' % i) 
        if os.path.isfile(new_filename):
            return incremental_filename(filename, i + 1)
        else:
            return new_filename
    else:
        return filename
        
def ensure_directory(path):
    """Check if the path exists and if it does not create the directory"""
    directory = os.path.split(path)[0]
    if directory and not os.path.exists(directory):
        os.makedirs(directory)
        
def ensure_unicode(stuff, encoding = 'utf8', encoding2 = 'latin-1'):
    if type(stuff) is not str and type(stuff) is not np.string_:
        return stuff
    else:
        string = stuff
    try:
        string = string.decode(encoding)
    except:
        string = string.decode(encoding2, errors = 'ignore')
    return string
    
def find_peaks_ohaver(y, x=None, slope_thresh=0., amp_thresh=None,
    medfilt_radius=5, maxpeakn=30000, peakgroup=10, subchannel=True,):
    """Find peaks along a 1D line.

    Function to locate the positive peaks in a noisy x-y data set.
    
    Detects peaks by looking for downward zero-crossings in the first
    derivative that exceed 'slope_thresh'.
    
    Returns an array containing position, height, and width of each peak.

    'slope_thresh' and 'amp_thresh', control sensitivity: higher values will
    neglect smaller features.

    Parameters
    ---------
    y : array
        1D input array, e.g. a spectrum
        
    x : array (optional)
        1D array describing the calibration of y (must have same shape as y)

    slope_thresh : float (optional)
                   1st derivative threshold to count the peak
                   default is set to 0.5
                   higher values will neglect smaller features.
                   
    amp_thresh : float (optional)
                 intensity threshold above which   
                 default is set to 10% of max(y)
                 higher values will neglect smaller features.
                                  
    medfilt_radius : int (optional)
                     median filter window to apply to smooth the data
                     (see scipy.signal.medfilt)
                     if 0, no filter will be applied.
                     default is set to 5

    peakgroup : int (optional)
                number of points around the "top part" of the peak
                default is set to 10

    maxpeakn : int (optional)
              number of maximum detectable peaks
              default is set to 30000
                
    subchannel : bool (optional)
             default is set to True

    Returns
    -------
    P : structured array of shape (npeaks) and fields: position, width, height
        contains position, height, and width of each peak
        
    Examples
    --------
    >>> x = arange(0,50,0.01)
    >>> y = cos(x)
    >>> one_dim_findpeaks(y, x,0,0)
    array([[  1.68144859e-05,   9.99999943e-01,   3.57487961e+00],
           [  6.28318614e+00,   1.00000003e+00,   3.57589018e+00],
           [  1.25663708e+01,   1.00000002e+00,   3.57600673e+00],
           [  1.88495565e+01,   1.00000002e+00,   3.57597295e+00],
           [  2.51327421e+01,   1.00000003e+00,   3.57590284e+00],
           [  3.14159267e+01,   1.00000002e+00,   3.57600856e+00],
           [  3.76991124e+01,   1.00000002e+00,   3.57597984e+00],
           [  4.39822980e+01,   1.00000002e+00,   3.57591479e+00]])
    
    Notes
    -----
    Original code from T. C. O'Haver, 1995.
    Version 2  Last revised Oct 27, 2006 Converted to Python by 
    Michael Sarahan, Feb 2011.
    Revised to handle edges better.  MCS, Mar 2011
    
    """

    if x is None:
        x = np.arange(len(y),dtype=np.int64)
    if not amp_thresh:
        amp_thresh = 0.1 * y.max()
    peakgroup = np.round(peakgroup)
    if medfilt_radius:
        d = np.gradient(medfilt(y,medfilt_radius))
    else:
        d = np.gradient(y)
    n = np.round(peakgroup / 2 + 1)
    peak_dt = np.dtype([('position', np.float),
                              ('width', np.float),
                              ('height', np.float)])
    P = np.array([], dtype=peak_dt)
    peak = 0
    for j in xrange(len(y) - 4):
        if np.sign(d[j]) > np.sign(d[j+1]): # Detects zero-crossing
            if np.sign(d[j+1]) == 0: continue
            # if slope of derivative is larger than slope_thresh
            if d[j] - d[j+1] > slope_thresh:
                # if height of peak is larger than amp_thresh
                if y[j] > amp_thresh:  
                    # the next section is very slow, and actually messes
                    # things up for images (discrete pixels),
                    # so by default, don't do subchannel precision in the
                    # 1D peakfind step.
                    if subchannel:
			xx = np.zeros(peakgroup)
			yy = np.zeros(peakgroup)
			s = 0
			for k in xrange(peakgroup): 
			    groupindex = j + k - n + 1 
			    if groupindex < 1:
				xx = xx[1:]
				yy = yy[1:]
				s += 1
				continue
			    elif groupindex > y.shape[0] - 1:
				xx = xx[:groupindex-1]
				yy = yy[:groupindex-1]
				break
			    xx[k-s] = x[groupindex]
			    yy[k-s] = y[groupindex]
			avg = np.average(xx)
			stdev = np.std(xx)
			xxf = (xx - avg) / stdev
			# Fit parabola to log10 of sub-group with
                        # centering and scaling
			coef = np.polyfit(xxf, np.log10(np.abs(yy)), 2)  
			c1 = coef[2]
			c2 = coef[1]
			c3 = coef[0]
			width = np.linalg.norm(
                            stdev * 2.35703 / (np.sqrt(2) * np.sqrt(-1 * c3)))
			# if the peak is too narrow for least-squares
                        # technique to work  well, just use the max value
                        # of y in the sub-group of points near peak.
			if peakgroup < 7:
			    height = np.max(yy)
			    position = xx[np.argmin(np.abs(yy - height))]
			else:
                            position =- ((stdev * c2 / (2 * c3)) - avg)
			    height = np.exp( c1 - c3 * (c2 / (2 * c3))**2)    
                    # Fill results array P. One row for each peak 
                    # detected, containing the
                    # peak position (x-value) and peak height (y-value).
		    else:
			position = x[j]
			height = y[j]
                        # no way to know peak width without
                        # the above measurements.
			width = 0
                    if (position > 0 and not np.isnan(position)
                        and position < x[-1]):
                        P = np.hstack((P,
                                       np.array([(position, height, width)],
                                       dtype=peak_dt)))
                        peak = peak + 1
    # return only the part of the array that contains peaks
    # (not the whole maxpeakn x 3 array)
    return P
    
def strlist2enumeration(lst):
    lst = tuple(lst)
    if not lst:
        return ''
    elif len(lst) == 1:
        return lst[0]
    elif len(lst) == 2:
        return "%s and %s" % lst
    else:
        return "%s, "*(len(lst) - 2) % lst[:-2] + "%s and %s" % lst[-2:]
        
def get_array_memory_size_in_GiB(shape, dtype):
    """Given the size and dtype returns the amount of memory that such
    an array needs to allocate
    
    Parameters
    ----------
    shape: tuple
    dtype : data-type
        The desired data-type for the array.
    """
    if isinstance(dtype, str):
        dtype = np.dtype(dtype)
    return np.array(shape).cumprod()[-1] * dtype.itemsize / 2.**30
    
def symmetrize(a):
    return a + a.swapaxes(0,1) - np.diag(a.diagonal())
    
def antisymmetrize(a):    
    return a - a.swapaxes(0,1)+ np.diag(a.diagonal())
    
def get_linear_interpolation(p1, p2, x):
    '''Given two points in 2D returns y for a given x for y = ax + b
    
    Parameters
    ----------
    p1,p2 : (x, y)
    x : float
    
    Returns
    -------
    y : float
    
    '''  
    x1, y1 =  p1
    x2, y2 = p2
    a = (y2 - y1) / (x2 - x1)
    b = (x2 * y1 - x1 * y2) / (x2-x1)
    y = a*x + b
    return y
    
def closest_nice_number(number):
    oom = 10**math.floor(math.log10(number))
    return oom * (number // oom)
    
def are_aligned(shape1, shape2):
    """Check if two numpy arrays are aligned.
    
    Parameters
    ----------
    shape1, shape2 : iterable
       
    Returns
    -------
    isaligned : bool
    
    """
    isaligned = True
    shape1 = list(shape1)
    shape2 = list(shape2)
    try:
        while isaligned is True:
            dim1 = shape1.pop()
            dim2 = shape2.pop()
            if dim1 != dim2 and (dim1 != 1 and dim2 != 1):
                isaligned = False
    except IndexError:
        return isaligned
    return isaligned
    
def homogenize_ndim(*args):
    """Given any number of arrays returns the same arrays
    reshaped by adding facing dimensions of size 1.
    
    """
    
    max_len = max([len(ary.shape) for ary in args])
    
    return [ary.reshape((1,) * (max_len - len(ary.shape)) + ary.shape)
            for ary in args]

<<<<<<< HEAD

def stack(self):
=======
def stack_list(self):
>>>>>>> 651bb361
    """
    Transform a list of signals into a single signal with one more 
    dimension.
    """  
    
    original_shape = None
    i=0
    for obj in self:        
        if original_shape is None:
            original_shape = obj.data.shape
            record_by = obj.mapped_parameters.record_by
            stack_shape = tuple([len(self),]) + original_shape
            tempf = None
            data = np.empty(stack_shape,
                                   dtype=obj.data.dtype)
            signal = type(obj)(data=data)
            signal.axes_manager._axes[1:] = obj.axes_manager._axes
            axis_name = 'stack_element'
            for axis in signal.axes_manager._axes[1:]:
                axis.axes_manager = signal.axes_manager
                if axis.name == 'stack_element':
                    axis_name = 'stack_element2'                    
            eaxis = signal.axes_manager._axes[0] 
            eaxis.name = axis_name           
            eaxis.navigate = True
            signal.mapped_parameters = obj.mapped_parameters
            # Get the title from 1st object
            signal.mapped_parameters.title = "Stack of " + obj.mapped_parameters.title
            signal.original_parameters = DictionaryBrowser({})
            signal.original_parameters.add_node('stack_elements')
        if obj.data.shape != original_shape:
            raise IOError(
          "Only files with data of the same shape can be stacked")
        
        signal.data[i,...] = obj.data
        signal.original_parameters.stack_elements.add_node(
            'element%i' % i)
        node = signal.original_parameters.stack_elements[
            'element%i' % i]
        node.original_parameters = \
            obj.original_parameters.as_dictionary()
        node.mapped_parameters = \
            obj.mapped_parameters.as_dictionary()
        del obj
        i+=1
    return signal

                    
    
    
    
<|MERGE_RESOLUTION|>--- conflicted
+++ resolved
@@ -1646,12 +1646,9 @@
     return [ary.reshape((1,) * (max_len - len(ary.shape)) + ary.shape)
             for ary in args]
 
-<<<<<<< HEAD
-
-def stack(self):
-=======
+
 def stack_list(self):
->>>>>>> 651bb361
+
     """
     Transform a list of signals into a single signal with one more 
     dimension.
