--- conflicted
+++ resolved
@@ -77,11 +77,6 @@
 from hyperspy.drawing.utils import animate_legend
 from hyperspy.misc.slicing import SpecialSlicers, FancySlicing
 from hyperspy.misc.utils import slugify
-<<<<<<< HEAD
-from hyperspy.events import Events, Event
-from hyperspy.interactive import interactive
-=======
->>>>>>> f7f3f790
 from hyperspy.docstrings.signal import (
     ONE_AXIS_PARAMETER, MANY_AXIS_PARAMETER, OUT_ARG)
 from hyperspy.events import Events, Event
@@ -3275,30 +3270,18 @@
                     navigator = interactive(
                         self.sum,
                         self.events.data_changed,
-<<<<<<< HEAD
-                        self.axes_manager.events.transformed,
-=======
                         self.axes_manager.events.any_axis_changed,
->>>>>>> f7f3f790
                         self.axes_manager.signal_axes)
                 if navigator.axes_manager.navigation_dimension == 1:
                     navigator = interactive(
                         navigator.as_spectrum,
                         navigator.events.data_changed,
-<<<<<<< HEAD
-                        navigator.axes_manager.events.transformed, 0)
-=======
                         navigator.axes_manager.events.any_axis_changed, 0)
->>>>>>> f7f3f790
                 else:
                     navigator = interactive(
                         navigator.as_image,
                         navigator.events.data_changed,
-<<<<<<< HEAD
-                        navigator.axes_manager.events.transformed,
-=======
                         navigator.axes_manager.events.any_axis_changed,
->>>>>>> f7f3f790
                         (0, 1))
             else:
                 navigator = None
@@ -4003,7 +3986,6 @@
             s.data = np.atleast_1d(
                 function(self.data, axis=ar_axes,))
             s._remove_axis([ax.index_in_axes_manager for ax in axes])
-            s.events.data_changed.trigger(self)
             return s
 
     def sum(self, axis=None, out=None):
