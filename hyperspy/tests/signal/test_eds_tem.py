--- conflicted
+++ resolved
@@ -82,17 +82,10 @@
         energy_axis.offset = -0.10
         s.get_calibration_from(scalib)
         assert_equal(s.axes_manager.signal_axes[0].scale,
-<<<<<<< HEAD
             energy_axis.scale)
         
         
 #class Test_get_lines_intentisity:
-=======
-                     energy_axis.scale)
-
-
-# class Test_get_intentisity_map:
->>>>>>> ccf816c5
 #    def setUp(self):
 # Create an empty spectrum
 #        s = EDSTEMSpectrum(np.ones((4,2,1024)))
@@ -105,10 +98,5 @@
 #    def test(self):
 #        s = self.signal
 #        s.set_elements(['Al','Ni'],['Ka','La'])
-<<<<<<< HEAD
 #        sAl = s.get_lines_intensity(plot_result=True)[0]
-#        assert_true(np.allclose(s[...,0].data*15.0, sAl.data))
-=======
-#        sAl = s.get_intensity_map(plot_result=True)[0]
-#        assert_true(np.allclose(s[...,0].data*15.0, sAl.data))
->>>>>>> ccf816c5
+#        assert_true(np.allclose(s[...,0].data*15.0, sAl.data))