--- conflicted
+++ resolved
@@ -4,7 +4,7 @@
 from numpy.testing import assert_array_equal
 import nose.tools as nt
 
-from hyperspy.signals import Signal
+from hyperspy.signal import BaseSignal
 from hyperspy import signals
 
 
@@ -18,124 +18,119 @@
 class Test2D:
 
     def setUp(self):
-        self.spectrum = Signal(np.arange(5 * 10).reshape(5, 10))
-        self.spectrum.axes_manager[0].name = "x"
-        self.spectrum.axes_manager[1].name = "E"
-        self.spectrum.axes_manager[0].scale = 0.5
-        self.data = self.spectrum.data.copy()
+        self.signal = BaseSignal(np.arange(5 * 10).reshape(5, 10))
+        self.signal.axes_manager[0].name = "x"
+        self.signal.axes_manager[1].name = "E"
+        self.signal.axes_manager[0].scale = 0.5
+        self.data = self.signal.data.copy()
 
     def test_sum_x(self):
-        s = self.spectrum.sum("x")
-        np.testing.assert_array_equal(self.spectrum.data.sum(0), s.data)
+        s = self.signal.sum("x")
+        np.testing.assert_array_equal(self.signal.data.sum(0), s.data)
         nt.assert_equal(s.data.ndim, 1)
         nt.assert_equal(s.axes_manager.navigation_dimension, 0)
 
     def test_sum_x_E(self):
-        s = self.spectrum.sum(("x", "E"))
+        s = self.signal.sum(("x", "E"))
         _verify_test_sum_x_E(self, s)
-        s = self.spectrum.sum((0, "E"))
+        s = self.signal.sum((0, "E"))
         _verify_test_sum_x_E(self, s)
-        s = self.spectrum.sum((self.spectrum.axes_manager[0], "E"))
+        s = self.signal.sum((self.spectrum.axes_manager[0], "E"))
         _verify_test_sum_x_E(self, s)
-        s = self.spectrum.sum("x").sum("E")
+        s = self.signal.sum("x").sum("E")
         _verify_test_sum_x_E(self, s)
 
     def test_axis_by_str(self):
         m = mock.Mock()
-        s1 = self.spectrum.deepcopy()
+        s1 = self.signal.deepcopy()
         s1.events.data_changed.connect(m.data_changed)
-        s2 = self.spectrum.deepcopy()
+        s2 = self.signal.deepcopy()
         s1.crop(0, 2, 4)
         nt.assert_true(m.data_changed.called)
         s2.crop("x", 2, 4)
         np.testing.assert_array_almost_equal(s1.data, s2.data)
 
     def test_crop_int(self):
-        s = self.spectrum
+        s = self.signal
         d = self.data
         s.crop(0, 2, 4)
         np.testing.assert_array_almost_equal(s.data, d[2:4, :])
 
     def test_crop_float(self):
-        s = self.spectrum
+        s = self.signal
         d = self.data
         s.crop(0, 2, 2.)
         np.testing.assert_array_almost_equal(s.data, d[2:4, :])
 
     def test_split_axis0(self):
-        result = self.spectrum.split(0, 2)
+        result = self.signal.split(0, 2)
         nt.assert_equal(len(result), 2)
         np.testing.assert_array_almost_equal(result[0].data, self.data[:2, :])
         np.testing.assert_array_almost_equal(result[1].data, self.data[2:4, :])
 
     def test_split_axis1(self):
-        result = self.spectrum.split(1, 2)
+        result = self.signal.split(1, 2)
         nt.assert_equal(len(result), 2)
         np.testing.assert_array_almost_equal(result[0].data, self.data[:, :5])
         np.testing.assert_array_almost_equal(result[1].data, self.data[:, 5:])
 
     def test_split_axisE(self):
-        result = self.spectrum.split("E", 2)
+        result = self.signal.split("E", 2)
         nt.assert_equal(len(result), 2)
         np.testing.assert_array_almost_equal(result[0].data, self.data[:, :5])
         np.testing.assert_array_almost_equal(result[1].data, self.data[:, 5:])
 
     def test_split_default(self):
-        result = self.spectrum.split()
+        result = self.signal.split()
         nt.assert_equal(len(result), 5)
         np.testing.assert_array_almost_equal(result[0].data, self.data[0])
 
     def test_histogram(self):
-<<<<<<< HEAD
-        result = self.spectrum.get_histogram(3)
-        nt.assert_true(isinstance(result, signals.Spectrum))
-=======
         result = self.signal.get_histogram(3)
         nt.assert_true(isinstance(result, signals.Signal1D))
->>>>>>> 9fe04d03
         np.testing.assert_equal(result.data, [17, 16, 17])
         nt.assert_true(result.metadata.Signal.binned)
 
     def test_estimate_poissonian_noise_copy_data(self):
-        self.spectrum.estimate_poissonian_noise_variance()
-        variance = self.spectrum.metadata.Signal.Noise_properties.variance
+        self.signal.estimate_poissonian_noise_variance()
+        variance = self.signal.metadata.Signal.Noise_properties.variance
         nt.assert_true(
-            variance.data is not self.spectrum.data)
+            variance.data is not self.signal.data)
 
     def test_estimate_poissonian_noise_noarg(self):
-        self.spectrum.estimate_poissonian_noise_variance()
-        variance = self.spectrum.metadata.Signal.Noise_properties.variance
-        np.testing.assert_array_equal(variance.data, self.spectrum.data)
-        np.testing.assert_array_equal(variance.data, self.spectrum.data)
+        self.signal.estimate_poissonian_noise_variance()
+        variance = self.signal.metadata.Signal.Noise_properties.variance
+        np.testing.assert_array_equal(variance.data, self.signal.data)
+        np.testing.assert_array_equal(variance.data, self.signal.data)
 
     def test_estimate_poissonian_noise_with_args(self):
-        self.spectrum.estimate_poissonian_noise_variance(
-            expected_value=self.spectrum,
+        self.signal.estimate_poissonian_noise_variance(
+            expected_value=self.signal,
             gain_factor=2,
             gain_offset=1,
             correlation_factor=0.5)
-        variance = self.spectrum.metadata.Signal.Noise_properties.variance
+        variance = self.signal.metadata.Signal.Noise_properties.variance
         np.testing.assert_array_equal(variance.data,
-                                      (self.spectrum.data * 2 + 1) * 0.5)
+                                      (self.signal.data * 2 + 1) * 0.5)
 
     def test_unfold_image(self):
-        s = self.spectrum
+        s = self.signal
         s.axes_manager.set_signal_dimension(2)
         s.unfold()
         nt.assert_equal(s.data.shape, (50,))
 
     def test_unfold_image_returns_true(self):
-        s = self.spectrum
+        s = self.signal
         s.axes_manager.set_signal_dimension(2)
         nt.assert_true(s.unfold())
 
     def test_print_summary(self):
         # Just test if it doesn't raise an exception
-        self.spectrum._print_summary()
+        self.signal._print_summary()
 
 
 def _test_default_navigation_signal_operations_over_many_axes(self, op):
-    s = getattr(self.spectrum, op)()
+    s = getattr(self.signal, op)()
     ar = getattr(self.data, op)(axis=(0, 1))
     np.testing.assert_array_equal(ar, s.data)
     nt.assert_equal(s.data.ndim, 1)
@@ -146,15 +141,15 @@
 class Test3D:
 
     def setUp(self):
-        self.spectrum = Signal(np.arange(2 * 4 * 6).reshape(2, 4, 6))
-        self.spectrum.axes_manager[0].name = "x"
-        self.spectrum.axes_manager[1].name = "y"
-        self.spectrum.axes_manager[2].name = "E"
-        self.spectrum.axes_manager[0].scale = 0.5
+        self.signal = Signal(np.arange(2 * 4 * 6).reshape(2, 4, 6))
+        self.signal.axes_manager[0].name = "x"
+        self.signal.axes_manager[1].name = "y"
+        self.signal.axes_manager[2].name = "E"
+        self.signal.axes_manager[0].scale = 0.5
         self.data = self.spectrum.data.copy()
 
     def test_indexmax(self):
-        s = self.spectrum.indexmax('E')
+        s = self.signal.indexmax('E')
         ar = self.data.argmax(2)
         np.testing.assert_array_equal(ar, s.data)
         nt.assert_equal(s.data.ndim, 2)
@@ -162,8 +157,8 @@
         nt.assert_equal(s.axes_manager.navigation_dimension, 2)
 
     def test_valuemax(self):
-        s = self.spectrum.valuemax('x')
-        ar = self.spectrum.axes_manager['x'].index2value(self.data.argmax(1))
+        s = self.signal.valuemax('x')
+        ar = self.signal.axes_manager['x'].index2value(self.data.argmax(1))
         np.testing.assert_array_equal(ar, s.data)
         nt.assert_equal(s.data.ndim, 2)
         nt.assert_equal(s.axes_manager.signal_dimension, 1)
@@ -188,34 +183,34 @@
         _test_default_navigation_signal_operations_over_many_axes(self, 'var')
 
     def test_rebin(self):
-        self.spectrum.estimate_poissonian_noise_variance()
-        new_s = self.spectrum.rebin((2, 1, 6))
+        self.signal.estimate_poissonian_noise_variance()
+        new_s = self.signal.rebin((2, 1, 6))
         var = new_s.metadata.Signal.Noise_properties.variance
         nt.assert_equal(new_s.data.shape, (1, 2, 6))
         nt.assert_equal(var.data.shape, (1, 2, 6))
         from hyperspy.misc.array_tools import rebin
-        np.testing.assert_array_equal(rebin(self.spectrum.data, (1, 2, 6)),
+        np.testing.assert_array_equal(rebin(self.signal.data, (1, 2, 6)),
                                       var.data)
-        np.testing.assert_array_equal(rebin(self.spectrum.data, (1, 2, 6)),
+        np.testing.assert_array_equal(rebin(self.signal.data, (1, 2, 6)),
                                       new_s.data)
 
     @nt.raises(AttributeError)
     def test_rebin_no_variance(self):
-        new_s = self.spectrum.rebin((2, 1, 6))
+        new_s = self.signal.rebin((2, 1, 6))
         _ = new_s.metadata.Signal.Noise_properties
 
     def test_rebin_const_variance(self):
-        self.spectrum.metadata.set_item('Signal.Noise_properties.variance', 0.3)
-        new_s = self.spectrum.rebin((2, 1, 6))
+        self.signal.metadata.set_item('Signal.Noise_properties.variance', 0.3)
+        new_s = self.signal.rebin((2, 1, 6))
         nt.assert_equal(new_s.metadata.Signal.Noise_properties.variance, 0.3)
 
     def test_swap_axes(self):
-        s = self.spectrum
+        s = self.signal
         nt.assert_equal(s.swap_axes(0, 1).data.shape, (4, 2, 6))
         nt.assert_true(s.swap_axes(0, 2).data.flags['C_CONTIGUOUS'])
 
     def test_get_navigation_signal_nav_dim0(self):
-        s = self.spectrum
+        s = self.signal
         s.axes_manager.set_signal_dimension(3)
         ns = s._get_navigation_signal()
         nt.assert_equal(ns.axes_manager.signal_dimension, 1)
@@ -223,7 +218,7 @@
         nt.assert_equal(ns.axes_manager.navigation_dimension, 0)
 
     def test_get_navigation_signal_nav_dim1(self):
-        s = self.spectrum
+        s = self.signal
         s.axes_manager.set_signal_dimension(2)
         ns = s._get_navigation_signal()
         nt.assert_equal(ns.axes_manager.signal_shape,
@@ -231,7 +226,7 @@
         nt.assert_equal(ns.axes_manager.navigation_dimension, 0)
 
     def test_get_navigation_signal_nav_dim2(self):
-        s = self.spectrum
+        s = self.signal
         s.axes_manager.set_signal_dimension(1)
         ns = s._get_navigation_signal()
         nt.assert_equal(ns.axes_manager.signal_shape,
@@ -239,7 +234,7 @@
         nt.assert_equal(ns.axes_manager.navigation_dimension, 0)
 
     def test_get_navigation_signal_nav_dim3(self):
-        s = self.spectrum
+        s = self.signal
         s.axes_manager.set_signal_dimension(0)
         ns = s._get_navigation_signal()
         nt.assert_equal(ns.axes_manager.signal_shape,
@@ -248,25 +243,25 @@
 
     @nt.raises(ValueError)
     def test_get_navigation_signal_wrong_data_shape(self):
-        s = self.spectrum
+        s = self.signal
         s.axes_manager.set_signal_dimension(1)
         s._get_navigation_signal(data=np.zeros((3, 2)))
 
     @nt.raises(ValueError)
     def test_get_navigation_signal_wrong_data_shape_dim0(self):
-        s = self.spectrum
+        s = self.signal
         s.axes_manager.set_signal_dimension(3)
         s._get_navigation_signal(data=np.asarray(0))
 
     def test_get_navigation_signal_given_data(self):
-        s = self.spectrum
+        s = self.signal
         s.axes_manager.set_signal_dimension(1)
         data = np.zeros(s.axes_manager._navigation_shape_in_array)
         ns = s._get_navigation_signal(data=data)
         nt.assert_is(ns.data, data)
 
     def test_get_signal_signal_nav_dim0(self):
-        s = self.spectrum
+        s = self.signal
         s.axes_manager.set_signal_dimension(0)
         ns = s._get_signal_signal()
         nt.assert_equal(ns.axes_manager.navigation_dimension, 0)
@@ -274,7 +269,7 @@
         nt.assert_equal(ns.axes_manager.signal_dimension, 1)
 
     def test_get_signal_signal_nav_dim1(self):
-        s = self.spectrum
+        s = self.signal
         s.axes_manager.set_signal_dimension(1)
         ns = s._get_signal_signal()
         nt.assert_equal(ns.axes_manager.signal_shape,
@@ -282,7 +277,7 @@
         nt.assert_equal(ns.axes_manager.navigation_dimension, 0)
 
     def test_get_signal_signal_nav_dim2(self):
-        s = self.spectrum
+        s = self.signal
         s.axes_manager.set_signal_dimension(2)
         ns = s._get_signal_signal()
         nt.assert_equal(ns.axes_manager.signal_shape,
@@ -290,7 +285,7 @@
         nt.assert_equal(ns.axes_manager.navigation_dimension, 0)
 
     def test_get_signal_signal_nav_dim3(self):
-        s = self.spectrum
+        s = self.signal
         s.axes_manager.set_signal_dimension(3)
         ns = s._get_signal_signal()
         nt.assert_equal(ns.axes_manager.signal_shape,
@@ -299,40 +294,40 @@
 
     @nt.raises(ValueError)
     def test_get_signal_signal_wrong_data_shape(self):
-        s = self.spectrum
+        s = self.signal
         s.axes_manager.set_signal_dimension(1)
         s._get_signal_signal(data=np.zeros((3, 2)))
 
     @nt.raises(ValueError)
     def test_get_signal_signal_wrong_data_shape_dim0(self):
-        s = self.spectrum
+        s = self.signal
         s.axes_manager.set_signal_dimension(0)
         s._get_signal_signal(data=np.asarray(0))
 
     def test_get_signal_signal_given_data(self):
-        s = self.spectrum
+        s = self.signal
         s.axes_manager.set_signal_dimension(2)
         data = np.zeros(s.axes_manager._signal_shape_in_array)
         ns = s._get_signal_signal(data=data)
         nt.assert_is(ns.data, data)
 
     def test_get_navigation_signal_dtype(self):
-        s = self.spectrum
+        s = self.signal
         nt.assert_equal(s._get_navigation_signal().data.dtype.name,
                         s.data.dtype.name)
 
     def test_get_signal_signal_dtype(self):
-        s = self.spectrum
+        s = self.signal
         nt.assert_equal(s._get_signal_signal().data.dtype.name,
                         s.data.dtype.name)
 
     def test_get_navigation_signal_given_dtype(self):
-        s = self.spectrum
+        s = self.signal
         nt.assert_equal(
             s._get_navigation_signal(dtype="bool").data.dtype.name, "bool")
 
     def test_get_signal_signal_given_dtype(self):
-        s = self.spectrum
+        s = self.signal
         nt.assert_equal(
             s._get_signal_signal(dtype="bool").data.dtype.name, "bool")
 
@@ -429,174 +424,4 @@
         der = self.s.derivative(axis=0, order=4)
         nt.assert_true(np.allclose(der.data,
                                    np.sin(der.axes_manager[0].axis),
-                                   atol=1e-2),)
-
-
-class TestOutArg:
-
-    def setup(self):
-        # Some test require consistent random data for reference to be correct
-        np.random.seed(0)
-        s = signals.Spectrum(np.random.rand(5, 4, 3, 6))
-        for axis, name in zip(
-                s.axes_manager._get_axes_in_natural_order(),
-                ['x', 'y', 'z', 'E']):
-            axis.name = name
-        self.s = s
-
-    def _run_single(self, f, s, kwargs):
-        m = mock.Mock()
-        s1 = f(**kwargs)
-        s1.events.data_changed.connect(m.data_changed)
-        s.data = s.data + 2
-        s2 = f(**kwargs)
-        r = f(out=s1, **kwargs)
-        m.data_changed.assert_called_with(obj=s1)
-        nt.assert_is_none(r)
-        assert_array_equal(s1.data, s2.data)
-
-    def test_get_histogram(self):
-        self._run_single(self.s.get_histogram, self.s, {})
-
-    def test_sum(self):
-        self._run_single(self.s.sum, self.s, dict(axis=('x', 'z')))
-        self._run_single(self.s.sum, self.s.get_current_signal(),
-                         dict(axis=0))
-
-    def test_sum_return_1d_signal(self):
-        self._run_single(self.s.sum, self.s, dict(
-            axis=self.s.axes_manager._axes))
-        self._run_single(self.s.sum, self.s.get_current_signal(),
-                         dict(axis=0))
-
-    def test_mean(self):
-        self._run_single(self.s.mean, self.s, dict(axis=('x', 'z')))
-
-    def test_max(self):
-        self._run_single(self.s.max, self.s, dict(axis=('x', 'z')))
-
-    def test_min(self):
-        self._run_single(self.s.min, self.s, dict(axis=('x', 'z')))
-
-    def test_std(self):
-        self._run_single(self.s.std, self.s, dict(axis=('x', 'z')))
-
-    def test_var(self):
-        self._run_single(self.s.var, self.s, dict(axis=('x', 'z')))
-
-    def test_diff(self):
-        self._run_single(self.s.diff, self.s, dict(axis=0))
-
-    def test_derivative(self):
-        self._run_single(self.s.derivative, self.s, dict(axis=0))
-
-    def test_integrate_simpson(self):
-        self._run_single(self.s.integrate_simpson, self.s, dict(axis=0))
-
-    def test_integrate1D(self):
-        self._run_single(self.s.integrate1D, self.s, dict(axis=0))
-
-    def test_indexmax(self):
-        self._run_single(self.s.indexmax, self.s, dict(axis=0))
-
-    def test_valuemax(self):
-        self._run_single(self.s.valuemax, self.s, dict(axis=0))
-
-    def test_rebin(self):
-        s = self.s
-        new_shape = (3, 2, 1, 3)
-        self._run_single(s.rebin, s, dict(new_shape=new_shape))
-
-    def test_as_spectrum(self):
-        s = self.s
-        self._run_single(s.as_spectrum, s, dict(spectral_axis=1))
-
-    def test_as_image(self):
-        s = self.s
-        self._run_single(s.as_image, s, dict(image_axes=(
-            s.axes_manager.navigation_axes[0:2])))
-
-    def test_inav(self):
-        s = self.s
-        self._run_single(s.inav.__getitem__, s, {
-            "slices": (slice(2, 4, None), slice(None), slice(0, 2, None))})
-
-    def test_isig(self):
-        s = self.s
-        self._run_single(s.isig.__getitem__, s, {
-            "slices": (slice(2, 4, None),)})
-
-    def test_inav_variance(self):
-        s = self.s
-        s.metadata.set_item("Signal.Noise_properties.variance",
-                            s.deepcopy())
-        s1 = s.inav[2:4, 0:2]
-        s2 = s.inav[2:4, 1:3]
-        s.inav.__getitem__(slices=(slice(2, 4, None), slice(1, 3, None),
-                                   slice(None)), out=s1)
-        assert_array_equal(s1.metadata.Signal.Noise_properties.variance.data,
-                           s2.metadata.Signal.Noise_properties.variance.data,)
-
-    def test_isig_variance(self):
-        s = self.s
-        s.metadata.set_item("Signal.Noise_properties.variance",
-                            s.deepcopy())
-        s1 = s.isig[2:4]
-        s2 = s.isig[1:5]
-        s.isig.__getitem__(slices=(slice(1, 5, None)), out=s1)
-        assert_array_equal(s1.metadata.Signal.Noise_properties.variance.data,
-                           s2.metadata.Signal.Noise_properties.variance.data,)
-
-    def test_histogram_axis_changes(self):
-        s = self.s
-        h1 = s.get_histogram(bins=4)
-        h2 = s.get_histogram(bins=5)
-        s.get_histogram(bins=5, out=h1)
-        assert_array_equal(h1.data, h2.data)
-        nt.assert_equal(h1.axes_manager[-1].size,
-                        h2.axes_manager[-1].size,)
-
-    def test_masked_array_mean(self):
-        s = self.s
-        mask = (s.data > 0.5)
-        s.data = np.arange(s.data.size).reshape(s.data.shape)
-        s.data = np.ma.masked_array(s.data, mask=mask)
-        sr = s.mean(axis=('x', 'z',))
-        np.testing.assert_array_equal(
-            sr.data.shape, [ax.size for ax in s.axes_manager[('y', 'E')]])
-        print(sr.data.tolist())
-        ref = [[202.28571428571428, 203.28571428571428, 182.0,
-                197.66666666666666, 187.0, 177.8],
-               [134.0, 190.0, 191.27272727272728, 170.14285714285714, 172.0,
-                209.85714285714286],
-               [168.0, 161.8, 162.8, 185.4, 197.71428571428572,
-                178.14285714285714],
-               [240.0, 184.33333333333334, 260.0, 229.0, 173.2, 167.0]]
-        np.testing.assert_array_equal(sr.data, ref)
-
-    def test_masked_array_sum(self):
-        s = self.s
-        mask = (s.data > 0.5)
-        s.data = np.ma.masked_array(np.ones_like(s.data), mask=mask)
-        sr = s.sum(axis=('x', 'z',))
-        np.testing.assert_array_equal(sr.data.sum(), (~mask).sum())
-
-    def test_masked_arrays_out(self):
-        s = self.s
-        mask = (s.data > 0.5)
-        s.data = np.ones_like(s.data)
-        s.data = np.ma.masked_array(s.data, mask=mask)
-        self._run_single(s.sum, s, dict(axis=('x', 'z')))
-
-    @nt.raises(ValueError)
-    def test_wrong_out_shape(self):
-        s = self.s
-        ss = s.sum()  # Sum over navigation, data shape (6,)
-        s.sum(axis=s.axes_manager._axes, out=ss)
-
-    @nt.raises(ValueError)
-    def test_wrong_out_shape_masked(self):
-        s = self.s
-        s.data = np.ma.array(s.data)
-        ss = s.sum()  # Sum over navigation, data shape (6,)
-        s.sum(axis=s.axes_manager._axes, out=ss)+                                   atol=1e-2),)