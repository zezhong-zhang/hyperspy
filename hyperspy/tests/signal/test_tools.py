--- conflicted
+++ resolved
@@ -433,19 +433,11 @@
         s.data = s.data + 2
         s2 = f(**kwargs)
         r = f(out=s1, **kwargs)
-<<<<<<< HEAD
-        nt.assert_equal(r, None)
-        nt.assert_equal(s1, s2)
-
-    def test_get_histogram(self):
-        self._run_single(self.s.get_histogram, self.s, dict())
-=======
         nt.assert_is_none(r)
         assert_array_equal(s1.data, s2.data)
 
     def test_get_histogram(self):
         self._run_single(self.s.get_histogram, self.s, {})
->>>>>>> c14051b6
 
     def test_sum(self):
         self._run_single(self.s.sum, self.s, dict(axis=('x', 'z')))
@@ -495,9 +487,6 @@
     def test_as_image(self):
         s = self.s
         self._run_single(s.as_image, s, dict(image_axes=(
-<<<<<<< HEAD
-            s.axes_manager.navigation_axes[0:2])))
-=======
             s.axes_manager.navigation_axes[0:2])))
 
     def test_inav(self):
@@ -534,5 +523,4 @@
         s1 = f(**kwargs)
         s2 = f(**kwargs)
         assert_array_equal(s1.metadata.Signal.Noise_properties.variance.data,
-                           s2.metadata.Signal.Noise_properties.variance.data,)
->>>>>>> c14051b6
+                           s2.metadata.Signal.Noise_properties.variance.data,)