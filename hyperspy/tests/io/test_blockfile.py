# -*- coding: utf-8 -*-
# Copyright 2007-2016 The HyperSpy developers
#
# This file is part of  HyperSpy.
#
#  HyperSpy is free software: you can redistribute it and/or modify
# it under the terms of the GNU General Public License as published by
# the Free Software Foundation, either version 3 of the License, or
# (at your option) any later version.
#
#  HyperSpy is distributed in the hope that it will be useful,
# but WITHOUT ANY WARRANTY; without even the implied warranty of
# MERCHANTABILITY or FITNESS FOR A PARTICULAR PURPOSE.  See the
# GNU General Public License for more details.
#
# You should have received a copy of the GNU General Public License
# along with  HyperSpy.  If not, see <http://www.gnu.org/licenses/>.


import warnings
import os
import gc

import numpy as np
from numpy.testing import assert_allclose
import pytest

from hyperspy.io_plugins.blockfile import get_default_header
from hyperspy.misc.array_tools import sarray2dict
import hyperspy.api as hs
from hyperspy.misc.test_utils import assert_deep_almost_equal
from hyperspy.misc.date_time_tools import serial_date_to_ISO_format


try:
    WindowsError
except NameError:
    WindowsError = None


def _remove_file(filename):
    try:
        if os.path.exists(filename):
            os.remove(filename)
    except WindowsError:
        pass    # If we don't do this, we might mask real exceptions


dirpath = os.path.dirname(__file__)

file1 = os.path.join(dirpath, 'blockfile_data', 'test1.blo')
file2 = os.path.join(dirpath, 'blockfile_data', 'test2.blo')
save_path = os.path.join(dirpath, 'blockfile_data', 'save_temp.blo')

ref_data2 = np.array(
    [[[[20, 23, 25, 25, 27],
       [29, 23, 23, 0, 29],
       [24, 0, 0, 22, 18],
       [0, 14, 19, 17, 26],
       [19, 21, 22, 27, 20]],

      [[28, 25, 29, 15, 29],
       [12, 15, 12, 25, 24],
       [25, 26, 26, 18, 27],
       [19, 18, 20, 23, 28],
       [28, 18, 22, 25, 0]],

      [[21, 29, 25, 19, 18],
       [30, 15, 20, 22, 26],
       [23, 18, 26, 15, 25],
       [22, 25, 24, 15, 20],
       [22, 15, 15, 21, 23]]],


     [[[28, 25, 26, 24, 26],
       [26, 17, 0, 24, 12],
       [17, 18, 21, 19, 21],
       [21, 24, 19, 17, 0],
       [17, 14, 25, 15, 26]],

      [[25, 18, 20, 15, 24],
       [19, 13, 23, 18, 11],
       [0, 25, 0, 0, 14],
       [26, 22, 22, 11, 14],
       [21, 0, 15, 13, 19]],

      [[24, 18, 20, 22, 21],
       [13, 25, 20, 28, 29],
       [15, 17, 24, 23, 23],
       [22, 21, 21, 22, 18],
       [24, 25, 18, 18, 27]]]], dtype=np.uint8)

axes1 = {
    'axis-0': {
        'name': 'y', 'navigate': True, 'offset': 0.0,
        'scale': 12.8, 'size': 3, 'units': 'nm'},
    'axis-1': {
        'name': 'x', 'navigate': True, 'offset': 0.0,
        'scale': 12.8, 'size': 2, 'units': 'nm'},
    'axis-2': {
        'name': 'dy', 'navigate': False, 'offset': 0.0,
        'scale': 0.016061676839061997, 'size': 144, 'units': 'cm'},
    'axis-3': {
        'name': 'dx', 'navigate': False, 'offset': 0.0,
        'scale': 0.016061676839061997, 'size': 144, 'units': 'cm'}}

axes2 = {
    'axis-0': {
        'name': 'y', 'navigate': True, 'offset': 0.0,
        'scale': 64.0, 'size': 2, 'units': 'nm'},
    'axis-1': {
        'name': 'x', 'navigate': True, 'offset': 0.0,
        'scale': 64.0, 'size': 3, 'units': 'nm'},
    'axis-2': {
        'name': 'dy', 'navigate': False, 'offset': 0.0,
        'scale': 0.016061676839061997, 'size': 5, 'units': 'cm'},
    'axis-3': {
        'name': 'dx', 'navigate': False, 'offset': 0.0,
        'scale': 0.016061676839061997, 'size': 5, 'units': 'cm'}}


def test_load1():
    s = hs.load(file1)
    assert s.data.shape == (3, 2, 144, 144)
    assert s.axes_manager.as_dictionary() == axes1


def test_load2():
    s = hs.load(file2)
    assert s.data.shape == (2, 3, 5, 5)
    np.testing.assert_equal(s.axes_manager.as_dictionary(), axes2)
    np.testing.assert_allclose(s.data, ref_data2)


def test_save_load_cycle():
    sig_reload = None
    signal = hs.load(file2)
    serial = signal.original_metadata['blockfile_header']['Acquisition_time']
    date, time, timezone = serial_date_to_ISO_format(serial)
    assert signal.metadata.General.original_filename == 'test2.blo'
    assert signal.metadata.General.date == date
    assert signal.metadata.General.time == time
    assert signal.metadata.General.time_zone == timezone
    assert (
        signal.metadata.General.notes ==
        "Precession angle : \r\nPrecession Frequency : \r\nCamera gamma : on")
    signal.save(save_path, overwrite=True)
    sig_reload = hs.load(save_path)
    np.testing.assert_equal(signal.data, sig_reload.data)
    assert (signal.axes_manager.as_dictionary() ==
            sig_reload.axes_manager.as_dictionary())
    assert (signal.original_metadata.as_dictionary() ==
            sig_reload.original_metadata.as_dictionary())
    # change original_filename to make the metadata of both signals equals
    sig_reload.metadata.General.original_filename = signal.metadata.General.original_filename
    assert_deep_almost_equal(signal.metadata.as_dictionary(),
                             sig_reload.metadata.as_dictionary())
    assert (
        signal.metadata.General.date ==
        sig_reload.metadata.General.date)
    assert (
        signal.metadata.General.time ==
        sig_reload.metadata.General.time)
    assert isinstance(signal, hs.signals.Signal2D)
    # Delete reference to close memmap file!
    del sig_reload
    gc.collect()
    _remove_file(save_path)


def test_different_x_y_scale_units():
    # perform load and save cycle with changing the scale on y
    signal = hs.load(file2)
    signal.axes_manager[0].scale = 50.0
    try:
        signal.save(save_path, overwrite=True)
        sig_reload = hs.load(save_path)
        assert_allclose(sig_reload.axes_manager[0].scale, 50.0,
                        atol=1E-2)
        assert_allclose(sig_reload.axes_manager[1].scale, 64.0,
                        atol=1E-2)
        assert_allclose(sig_reload.axes_manager[2].scale, 0.0160616,
                        atol=1E-5)
    finally:
        # Delete reference to close memmap file!
        del sig_reload
        gc.collect()
        _remove_file(save_path)


def test_default_header():
    # Simply check that no exceptions are raised
    header = get_default_header()
    assert header is not None


def test_non_square():
    signal = hs.signals.Signal2D((255 * np.random.rand(10, 3, 5, 6)
                                  ).astype(np.uint8))
    try:
        with pytest.raises(ValueError):
            signal.save(save_path, overwrite=True)
    finally:
        _remove_file(save_path)


<<<<<<< HEAD
def test_load_lazy():
    from dask.array import Array
    s = hs.load(file2, lazy=True)
    nt.assert_is_instance(s.data, Array)


def test_load_to_memory():
    s = hs.load(file2, lazy=False)
    nt.assert_is_instance(s.data, np.ndarray)
    nt.assert_true(not isinstance(s.data, np.memmap))


=======
def test_load_memmap():
    s = hs.load(file2, load_to_memory=False)
    assert isinstance(s.data, np.memmap)


def test_load_to_memory():
    s = hs.load(file2, load_to_memory=True)
    assert isinstance(s.data, np.ndarray)
    assert not isinstance(s.data, np.memmap)


def test_load_readonly():
    s = hs.load(file2, load_to_memory=False, mmap_mode='r')
    with pytest.raises(ValueError):
        s.data[:] = 23


def test_load_inplace():
    sig_reload = None
    signal = hs.signals.Signal2D((255 * np.random.rand(2, 3, 2, 2)
                                  ).astype(np.uint8))
    try:
        signal.save(save_path, overwrite=True)
        del signal
        sig_reload = hs.load(save_path, load_to_memory=False, mmap_mode='r+')
        sig_reload.data[:] = 23
        # Flush and close memmap:
        del sig_reload
        gc.collect()
        # Check if values were written to disk
        sig_reload = hs.load(save_path, load_to_memory=False, mmap_mode='r')
        assert np.all(sig_reload.data == 23)
    finally:
        # Delete reference to close memmap file!
        del sig_reload
        gc.collect()
        _remove_file(save_path)

>>>>>>> 6420de52

def test_write_fresh():
    signal = hs.signals.Signal2D((255 * np.random.rand(10, 3, 5, 5)
                                  ).astype(np.uint8))
    try:
        signal.save(save_path, overwrite=True)
        sig_reload = hs.load(save_path)
        np.testing.assert_equal(signal.data, sig_reload.data)
        header = sarray2dict(get_default_header())
        header.update({
            'NX': 3, 'NY': 10,
            'DP_SZ': 5,
            'SX': 1, 'SY': 1,
            'SDP': 100,
            'Data_offset_2': 10 * 3 + header['Data_offset_1'],
            'Note': '',
        })
        header['Data_offset_2'] += header['Data_offset_2'] % 16
        assert (
            sig_reload.original_metadata.blockfile_header.as_dictionary() ==
            header)
    finally:
        _remove_file(save_path)


def test_write_data_line():
    signal = hs.signals.Signal2D((255 * np.random.rand(3, 5, 5)
                                  ).astype(np.uint8))
    try:
        signal.save(save_path, overwrite=True)
        sig_reload = hs.load(save_path)
        np.testing.assert_equal(signal.data, sig_reload.data)
    finally:
        _remove_file(save_path)


def test_write_data_single():
    signal = hs.signals.Signal2D((255 * np.random.rand(5, 5)
                                  ).astype(np.uint8))
    try:
        signal.save(save_path, overwrite=True)
        sig_reload = hs.load(save_path)
        np.testing.assert_equal(signal.data, sig_reload.data)
    finally:
        _remove_file(save_path)


def test_write_data_am_mismatch():
    signal = hs.signals.Signal2D((255 * np.random.rand(10, 3, 5, 5)
                                  ).astype(np.uint8))
    signal.axes_manager.navigation_axes[1].size = 4
    try:
        with pytest.raises(ValueError):
            signal.save(save_path, overwrite=True)
    finally:
        _remove_file(save_path)


def test_write_cutoff():
    signal = hs.signals.Signal2D((255 * np.random.rand(10, 3, 5, 5)
                                  ).astype(np.uint8))
    signal.axes_manager.navigation_axes[0].size = 20
    # Test that it raises a warning
    try:
        signal.save(save_path, overwrite=True)
        with warnings.catch_warnings(record=True) as w:
            warnings.simplefilter("always")
            sig_reload = hs.load(save_path)
            # There can be other warnings so >=
            assert len(w) >= 1
            warning_blockfile = ["Blockfile header" in str(warning.message)
                                 for warning in w]
            assert True in warning_blockfile
            assert issubclass(w[warning_blockfile.index(True)].category,
                              UserWarning)
        cut_data = signal.data.flatten()
        pw = [(0, 17 * 10 * 5 * 5)]
        cut_data = np.pad(cut_data, pw, mode='constant')
        cut_data = cut_data.reshape((10, 20, 5, 5))
        np.testing.assert_equal(cut_data, sig_reload.data)
    finally:
        _remove_file(save_path)


def test_crop_notes():
    note_len = 0x1000 - 0xF0
    note = 'test123' * 1000     # > note_len
    signal = hs.signals.Signal2D((255 * np.random.rand(2, 3, 2, 2)
                                  ).astype(np.uint8))
    signal.original_metadata.add_node('blockfile_header.Note')
    signal.original_metadata.blockfile_header.Note = note
    try:
        signal.save(save_path, overwrite=True)
        sig_reload = hs.load(save_path)
        assert (sig_reload.original_metadata.blockfile_header.Note ==
                note[:note_len])
    finally:
        _remove_file(save_path)<|MERGE_RESOLUTION|>--- conflicted
+++ resolved
@@ -204,59 +204,18 @@
         _remove_file(save_path)
 
 
-<<<<<<< HEAD
 def test_load_lazy():
     from dask.array import Array
     s = hs.load(file2, lazy=True)
-    nt.assert_is_instance(s.data, Array)
+    assert isinstance(s.data, Array)
 
 
 def test_load_to_memory():
-    s = hs.load(file2, lazy=False)
-    nt.assert_is_instance(s.data, np.ndarray)
-    nt.assert_true(not isinstance(s.data, np.memmap))
-
-
-=======
-def test_load_memmap():
-    s = hs.load(file2, load_to_memory=False)
-    assert isinstance(s.data, np.memmap)
-
-
-def test_load_to_memory():
-    s = hs.load(file2, load_to_memory=True)
+    s = hs.load(file2, lazy =False)
     assert isinstance(s.data, np.ndarray)
     assert not isinstance(s.data, np.memmap)
 
 
-def test_load_readonly():
-    s = hs.load(file2, load_to_memory=False, mmap_mode='r')
-    with pytest.raises(ValueError):
-        s.data[:] = 23
-
-
-def test_load_inplace():
-    sig_reload = None
-    signal = hs.signals.Signal2D((255 * np.random.rand(2, 3, 2, 2)
-                                  ).astype(np.uint8))
-    try:
-        signal.save(save_path, overwrite=True)
-        del signal
-        sig_reload = hs.load(save_path, load_to_memory=False, mmap_mode='r+')
-        sig_reload.data[:] = 23
-        # Flush and close memmap:
-        del sig_reload
-        gc.collect()
-        # Check if values were written to disk
-        sig_reload = hs.load(save_path, load_to_memory=False, mmap_mode='r')
-        assert np.all(sig_reload.data == 23)
-    finally:
-        # Delete reference to close memmap file!
-        del sig_reload
-        gc.collect()
-        _remove_file(save_path)
-
->>>>>>> 6420de52
 
 def test_write_fresh():
     signal = hs.signals.Signal2D((255 * np.random.rand(10, 3, 5, 5)
