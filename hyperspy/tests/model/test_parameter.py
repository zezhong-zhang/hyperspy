# Copyright 2007-2016 The HyperSpy developers
#
# This file is part of HyperSpy.
#
# HyperSpy is free software: you can redistribute it and/or modify
# it under the terms of the GNU General Public License as published by
# the Free Software Foundation, either version 3 of the License, or
# (at your option) any later version.
#
# HyperSpy is distributed in the hope that it will be useful,
# but WITHOUT ANY WARRANTY; without even the implied warranty of
# MERCHANTABILITY or FITNESS FOR A PARTICULAR PURPOSE. See the
# GNU General Public License for more details.
#
# You should have received a copy of the GNU General Public License
# along with HyperSpy. If not, see <http://www.gnu.org/licenses/>.


import numpy as np
from nose.tools import (assert_true,
                        assert_false,
                        assert_equal,
                        raises)
import nose.tools as nt
from hyperspy.component import Parameter
from hyperspy.exceptions import NavigationDimensionError
import mock


class Dummy:

    def __init__(self):
        self.value = 1

    def add_one(self):
        self.value += 1


class DummyAxesManager:
    navigation_shape = ()
    indices = ()

    @property
    def _navigation_shape_in_array(self):
        return self.navigation_shape[::-1]


class TestParameterLen1:

    def setUp(self):
        self.par = Parameter()

    def test_set_value(self):
        self.par.value = 2
        assert_equal(self.par.value, 2)

    @raises(ValueError)
    def test_set_value_wrong_length(self):
        self.par.value = (2, 2)

    def test_set_value_bounded(self):
        self.par.bmin = 1
        self.par.bmax = 3
        self.par.ext_bounded = True
        assert_equal(self.par.value, 1)
        self.par.value = 1.5
        assert_equal(self.par.value, 1.5)
        self.par.value = 0.5
        assert_equal(self.par.value, 1)
        self.par.value = 4
        assert_equal(self.par.value, 3)
        self.par.bmax = 2
        assert_equal(self.par.value, 2)
        self.par.value = 1.5
        self.par.bmin = 1.6
        assert_equal(self.par.value, 1.6)

    def test_ext_force_positive(self):
        self.par.ext_bounded = True
        self.par.ext_force_positive = True
        self.par.value = -1.5
        assert_equal(self.par.value, 1.5)
        self.par.bmax = 2
        self.par.value = -3
        assert_equal(self.par.value, 2)

    def test_number_of_elements(self):
        assert_equal(len(self.par), 1)

    def test_default_value(self):
        assert_equal(self.par.value, 0)

    def test_connect_disconnect(self):
        dummy = Dummy()
        self.par.events.value_changed.connect(dummy.add_one, [])
        self.par.value = 1
        assert_equal(dummy.value, 2)

        # Setting the same value should not call the connected functions
        self.par.value = 1
        assert_equal(dummy.value, 2)

        # After disconnecting dummy.value should not change
        self.par.events.value_changed.disconnect(dummy.add_one)
        self.par.value = 2
        assert_equal(dummy.value, 2)

    def test_map_size0(self):
        self.par._axes_manager = DummyAxesManager()
        self.par._create_array()
        self.par.value = 1
        self.par.std = 0.1
        self.par.store_current_value_in_array()
        assert_equal(self.par.map['values'][0], 1)
        assert_true(self.par.map['is_set'][0])
        assert_equal(self.par.map['std'][0], 0.1)

    def test_map_size1(self):
        self.par._axes_manager = DummyAxesManager()
        self.par._axes_manager.navigation_shape = [1, ]
        self.par._create_array()
        self.par.value = 1
        self.par.std = 0.1
        self.par.store_current_value_in_array()
        assert_equal(self.par.map['values'][0], 1)
        assert_true(self.par.map['is_set'][0])
        assert_equal(self.par.map['std'][0], 0.1)

    def test_map_size2(self):
        self.par._axes_manager = DummyAxesManager()
        self.par._axes_manager.navigation_shape = [2, ]
        self.par._axes_manager.indices = (1,)
        self.par._create_array()
        self.par.value = 1
        self.par.std = 0.1
        self.par.store_current_value_in_array()
        assert_equal(self.par.map['values'][1], 1)
        assert_true(self.par.map['is_set'][1])
        assert_equal(self.par.map['std'][1], 0.1)


class TestParameterLen2:

    def setUp(self):
        self.par = Parameter()
        self.par._number_of_elements = 2

    def test_set_value(self):
        self.par.value = (2, 2)
        assert_equal(self.par.value, (2, 2))

    @raises(ValueError)
    def test_set_value_wrong_length(self):
        self.par.value = 2

    @raises(ValueError)
    def test_set_value_wrong_length2(self):
        self.par.value = (2, 2, 2)

    def test_set_value_bounded(self):
        self.par.bmin = 1
        self.par.bmax = 3
        self.par.ext_bounded = True
        self.par.value = (1.5, 1.5)
        assert_equal(self.par.value, (1.5, 1.5))
        self.par.value = (0.5, 0.5)
        assert_equal(self.par.value, (1, 1))
        self.par.value = (4, 4)
        assert_equal(self.par.value, (3, 3))

    def test_ext_force_positive(self):
        self.par.ext_bounded = True
        self.par.ext_force_positive = True
        self.par.value = (2, -1.5)
        assert_equal(self.par.value, (2, 1.5))

    def test_number_of_elements(self):
        assert_equal(len(self.par), 2)

    def test_default_value(self):
        assert_equal(self.par.value, (0, 0))

    def test_connect_disconnect(self):
        dummy = Dummy()
        self.par.events.value_changed.connect(dummy.add_one, [])
        self.par.value = (1, 1)
        assert_equal(dummy.value, 2)

        # Setting the same value should not call the connected functions
        self.par.value = (1, 1)
        assert_equal(dummy.value, 2)

        # After disconnecting dummy.value should not change
        self.par.events.value_changed.disconnect(dummy.add_one)
        self.par.value = (2, 2)
        assert_equal(dummy.value, 2)

    def test_map_size0(self):
        self.par._axes_manager = DummyAxesManager()
        self.par._create_array()
        self.par.value = (1, 1)
        self.par.std = (0.1, 0.1)
        self.par.store_current_value_in_array()
        assert_equal(tuple(self.par.map['values'][0]), (1, 1))
        assert_true(self.par.map['is_set'][0])
        assert_equal(tuple(self.par.map['std'][0]), (0.1, 0.1))

    def test_map_size1(self):
        self.par._axes_manager = DummyAxesManager()
        self.par._axes_manager.navigation_shape = [1, ]
        self.par._create_array()
        self.par.value = (1, 1)
        self.par.std = (0.1, 0.1)
        self.par.store_current_value_in_array()
        assert_equal(tuple(self.par.map['values'][0]), (1, 1))
        assert_true(self.par.map['is_set'][0])
        assert_equal(tuple(self.par.map['std'][0]), (0.1, 0.1))

    def test_map_size2(self):
        self.par._axes_manager = DummyAxesManager()
        self.par._axes_manager.navigation_shape = [2, ]
        self.par._axes_manager.indices = (1,)
        self.par._create_array()
        self.par.value = (1, 1)
        self.par.std = (0.1, 0.1)
        self.par.store_current_value_in_array()
        assert_equal(tuple(self.par.map['values'][1]), (1, 1))
        assert_true(self.par.map['is_set'][1])
        assert_equal(tuple(self.par.map['std'][1]), (0.1, 0.1))

    def test_is_tuple(self):
        self.par.value = np.array((1, 2))
        assert_true(isinstance(self.par.value, tuple))
        self.par.value = [1, 2]
        assert_true(isinstance(self.par.value, tuple))


class TestParameterTwin:

    def setUp(self):
        self.p1 = Parameter()
        self.p2 = Parameter()

    def test_slave_fixed(self):
        assert_true(self.p2.free)
        self.p2.twin = self.p1
        assert_false(self.p2.free)

    def test_twin_value(self):
        self.p2.twin = self.p1
        self.p1.value = 3
        assert_equal(self.p1.value, self.p2.value)
        self.p2.twin = None
        assert_equal(self.p1.value, self.p2.value)
        self.p1.value = 2
        assert_equal(3, self.p2.value)

    def test_twin_value_bounded(self):
        self.p2.bmax = 2
        self.p2.ext_bounded = True
        self.p2.twin = self.p1
        self.p1.value = 3
        assert_equal(self.p1.value, self.p2.value)
        self.p2.twin = None
        assert_equal(self.p2.value, self.p2.bmax)

    def test_twin_function(self):
        self.p2.twin_function = lambda x: x + 2
        self.p2.twin_inverse_function = lambda x: x - 2
        self.p2.twin = self.p1
        assert_equal(self.p1.value, self.p2.value - 2)
        self.p2.value = 10
        assert_equal(self.p1.value, 8)

    def test_inherit_connections(self):
        dummy = Dummy()
        self.p2.events.value_changed.connect(dummy.add_one, [])
        self.p2.twin = self.p1
        self.p1.value = 2
        assert_equal(dummy.value, 2)
        # The next line calls add_one -> value = 3
        self.p2.twin = None
        # Next one shouldn't call add_one -> value = 3
        self.p1.value = 4
        assert_equal(dummy.value, 3)
        self.p2.value = 10
        assert_equal(dummy.value, 4)


class TestGeneralMethods:

    def setUp(self):
        self.par = Parameter()
        self.par._axes_manager = mock.MagicMock()
<<<<<<< HEAD
        self.par.map = np.array([(a, b, c) for a, b, c in zip([1, 3, 5], [2, 4, 6], [0, 0, 0])],
                                dtype=[('values', 'float'), ('std', 'float'), ('is_set', bool)])
=======
        self.par.map = np.array(
            [(a, b, c) for a, b, c in zip([1, 3, 5], [2, 4, 6], [0, 0, 0])],
            dtype=[('values', 'float'), ('std', 'float'), ('is_set', bool)])
>>>>>>> 43ef92b6

    @raises(NavigationDimensionError)
    def test_as_signal_no_navigation(self):
        par = self.par
        par._axes_manager.navigation_dimension = 0
        s = par.as_signal('std')

    def test_as_signal(self):
        par = self.par

        # additional setup
<<<<<<< HEAD
        par._axes_manager._get_navigation_axes_dicts.return_value = [{'name': 'one', 'navigate': True,
                                                                      'offset': 0.0, 'scale': 1.0, 'size': 3,
                                                                      'units': 'bar'}, ]
=======
        par._axes_manager._get_navigation_axes_dicts.return_value = [
            {'name': 'one', 'navigate': True,
             'offset': 0.0, 'scale':
             1.0, 'size': 3,
             'units': 'bar'}, ]
>>>>>>> 43ef92b6
        par._number_of_elements = 2
        par.component = mock.MagicMock()
        par.component.active_is_multidimensional = True
        par.component._active_array = np.array([1, 0, 1], dtype=bool)

        # testing
        s = par.as_signal('std')
        np.testing.assert_array_equal(s.data, np.array([2, np.nan, 6]))
        nt.assert_equal(s.axes_manager[-1].name, 'one')
        nt.assert_true(par._axes_manager._get_navigation_axes_dicts.called)
        nt.assert_equal(len(s.axes_manager._axes), 2)
        nt.assert_false(s.axes_manager[-1].navigate)
        nt.assert_true(s.axes_manager[0].navigate)
        nt.assert_equal(s.axes_manager[0].size, 2)

    def test_store_current_values_normal_indices(self):
        par = self.par
        par._axes_manager.indices = (1,)
        par.value = 3.5
        par.std = 4.5
        par.store_current_value_in_array()
        nt.assert_true(par.map['is_set'][1])
        nt.assert_equal(par.map['std'][1], 4.5)
        nt.assert_equal(par.map['values'][1], 3.5)

    def test_store_current_values_no_indices(self):
        par = self.par
        par._axes_manager.indices = ()
        par.value = 3.5
        par.std = 4.5
        par.store_current_value_in_array()
        nt.assert_true(par.map['is_set'][0])
        nt.assert_equal(par.map['std'][0], 4.5)
        nt.assert_equal(par.map['values'][0], 3.5)<|MERGE_RESOLUTION|>--- conflicted
+++ resolved
@@ -292,14 +292,9 @@
     def setUp(self):
         self.par = Parameter()
         self.par._axes_manager = mock.MagicMock()
-<<<<<<< HEAD
-        self.par.map = np.array([(a, b, c) for a, b, c in zip([1, 3, 5], [2, 4, 6], [0, 0, 0])],
-                                dtype=[('values', 'float'), ('std', 'float'), ('is_set', bool)])
-=======
         self.par.map = np.array(
             [(a, b, c) for a, b, c in zip([1, 3, 5], [2, 4, 6], [0, 0, 0])],
             dtype=[('values', 'float'), ('std', 'float'), ('is_set', bool)])
->>>>>>> 43ef92b6
 
     @raises(NavigationDimensionError)
     def test_as_signal_no_navigation(self):
@@ -311,17 +306,11 @@
         par = self.par
 
         # additional setup
-<<<<<<< HEAD
-        par._axes_manager._get_navigation_axes_dicts.return_value = [{'name': 'one', 'navigate': True,
-                                                                      'offset': 0.0, 'scale': 1.0, 'size': 3,
-                                                                      'units': 'bar'}, ]
-=======
         par._axes_manager._get_navigation_axes_dicts.return_value = [
             {'name': 'one', 'navigate': True,
              'offset': 0.0, 'scale':
              1.0, 'size': 3,
              'units': 'bar'}, ]
->>>>>>> 43ef92b6
         par._number_of_elements = 2
         par.component = mock.MagicMock()
         par.component.active_is_multidimensional = True
